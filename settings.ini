[Streaming]
RESOLUTION = 848, 480
FRAMERATE = 30
OUTPUT_DIRECTORY = /Output
<<<<<<< HEAD
MULTIPLE_DEVICES = False
CAMERA_SOURCE = 2
=======
#if you have connected multiple cameras (USB), you will need to select the number OpenCV has given them.
#Default is "0", which takes the first available camera.
CAMERA_SOURCE = 0
#you can use camera, ipwebcam or video to select your input source
STREAMING_SOURCE = camera
>>>>>>> 629e201f

[Pose Estimation]
MODEL_ORIGIN = DLC
MODEL_PATH = MODEL_PATH
MODEL_NAME = MODEL
; only used in DLC-LIVE for now
ALL_BODYPARTS = bp1, bp2, bp3, bp4

[Experiment]
<<<<<<< HEAD
EXP_ORIGIN = BASE/CUSTOM
=======
#Available parameters are "CUSTOM" and "BASE"
EXP_ORIGIN = BASE
#Name of the experiment config in /experiments/configs or name of the custom experiment in /experiments/custom/experiments.py
>>>>>>> 629e201f
EXP_NAME = CONFIG_NAME
#if you want the experiment to be recorded as a raw video set this to "True".
RECORD_EXP = True

[Video]
#Full path to video that you want to use as input. Needs "STREAMING_SOURCE" set to "video"!
VIDEO_SOURCE = PATH_TO_PRERECORDED_VIDEO
<<<<<<< HEAD
VIDEO = False
=======

[IPWEBCAM]
#Standard Port is 5555 if you followed the SmoothStream setup
PORT = 5555
>>>>>>> 629e201f
<|MERGE_RESOLUTION|>--- conflicted
+++ resolved
@@ -1,17 +1,12 @@
 [Streaming]
-RESOLUTION = 848, 480
+RESOLUTION = 320, 256
 FRAMERATE = 30
 OUTPUT_DIRECTORY = /Output
-<<<<<<< HEAD
-MULTIPLE_DEVICES = False
-CAMERA_SOURCE = 2
-=======
 #if you have connected multiple cameras (USB), you will need to select the number OpenCV has given them.
 #Default is "0", which takes the first available camera.
 CAMERA_SOURCE = 0
 #you can use camera, ipwebcam or video to select your input source
 STREAMING_SOURCE = camera
->>>>>>> 629e201f
 
 [Pose Estimation]
 MODEL_ORIGIN = DLC
@@ -21,13 +16,9 @@
 ALL_BODYPARTS = bp1, bp2, bp3, bp4
 
 [Experiment]
-<<<<<<< HEAD
+#Available parameters are "CUSTOM" and "BASE"
 EXP_ORIGIN = BASE/CUSTOM
-=======
-#Available parameters are "CUSTOM" and "BASE"
-EXP_ORIGIN = BASE
 #Name of the experiment config in /experiments/configs or name of the custom experiment in /experiments/custom/experiments.py
->>>>>>> 629e201f
 EXP_NAME = CONFIG_NAME
 #if you want the experiment to be recorded as a raw video set this to "True".
 RECORD_EXP = True
@@ -35,11 +26,7 @@
 [Video]
 #Full path to video that you want to use as input. Needs "STREAMING_SOURCE" set to "video"!
 VIDEO_SOURCE = PATH_TO_PRERECORDED_VIDEO
-<<<<<<< HEAD
-VIDEO = False
-=======
 
 [IPWEBCAM]
 #Standard Port is 5555 if you followed the SmoothStream setup
-PORT = 5555
->>>>>>> 629e201f
+PORT = 5555