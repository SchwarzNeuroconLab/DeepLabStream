--- conflicted
+++ resolved
@@ -1,16 +1,12 @@
 [Streaming]
-RESOLUTION = 848, 480
+RESOLUTION = 1920, 1080
 FRAMERATE = 30
 OUTPUT_DIRECTORY = /Output
 #if you have connected multiple cameras (USB), you will need to select the number OpenCV has given them.
 #Default is "0", which takes the first available camera.
 CAMERA_SOURCE = 0
-#you can use camera, ipwebcam or video to select your input source
-<<<<<<< HEAD
-STREAMING_SOURCE = camera
-=======
+#you can use "camera", "ipwebcam" or "video" to select your input source
 STREAMING_SOURCE = video
->>>>>>> c455cc6d
 
 [Pose Estimation]
 #possible origins are: SLEAP, DLC, DLC-LIVE,MADLC, DEEPPOSEKIT
@@ -45,7 +41,7 @@
 
 [Video]
 #Full path to video that you want to use as input. Needs "STREAMING_SOURCE" set to "video"!
-VIDEO_SOURCE = PATH_TO_PRERECORDED_VIDEO
+VIDEO_SOURCE = PATH_TO_VIDEO
 
 [IPWEBCAM]
 #Standard Port is 5555 if you followed the SmoothStream setup
