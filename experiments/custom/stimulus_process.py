"""
DeepLabStream
© J.Schweihoff, M. Loshakov
University Bonn Medical Faculty, Germany
https://github.com/SchwarzNeuroconLab/DeepLabStream
Licensed under GNU General Public License v3.0
"""

import time
import cv2
import multiprocessing as mp
from experiments.custom.stimulation import show_visual_stim_img, deliver_liqreward, deliver_tone_shock, withdraw_liqreward, DigitalModDevice
import random


class Timer:
    """
    Very simple timer
    """
    def __init__(self, seconds):
        """
        Setting the time the timer needs to run
        :param seconds: time in seconds
        """
        self._seconds = seconds
        self._start_time = None

    def start(self):
        """
        Starting the timer
        If already started does nothing
        """
        if not self._start_time:
            self._start_time = time.time()

    def check_timer(self):
        """
        Check if the time has run out or not
        Returns False if timer is not started
        Returns True if timer has run less then _seconds (still runs)
        """
        if self._start_time:
            current_time = time.time()
            return current_time - self._start_time <= self._seconds
        else:
            return False

    def return_time(self):

        if self._start_time:
            current_time = time.time()
            return current_time - self._start_time
        else:
            pass

    def reset(self):
        """
        Resets the timer
        """
        self._start_time = None

    def get_start_time(self):
        """
        Returns the start time of the timer
        """
        return self._start_time


def example_protocol_run(condition_q: mp.Queue):
    current_trial = None
    #dmod_device = DigitalModDevice('Dev1/PFI0')
    while True:
        if condition_q.full():
            current_trial = condition_q.get()
        if current_trial is not None:
<<<<<<< HEAD
            show_visual_stim_img(img_type=current_trial, name='inside')
=======
            show_visual_stim_img(type=current_trial, name='inside')
>>>>>>> c9296c45
            #dmod_device.toggle()
        else:
            show_visual_stim_img(name='inside')
            #dmod_device.turn_off()

        if cv2.waitKey(1) & 0xFF == ord('q'):
            break


class ProtocolProcess:
    """
    Class to help work with protocol function in multiprocessing
    """
    def __init__(self):
        """
        Setting up the three queues and the process itself
        """
        self._trial_queue = mp.Queue(1)
        self._success_queue = mp.Queue(1)
        self._condition_queue = mp.Queue(1)
        self._protocol_process = None
        self._running = False
        self._current_trial = None

    def start(self):
        """
        Starting the process
        """
        self._protocol_process.start()

    def end(self):
        """
        Ending the process
        """
        self._trial_queue.close()
        self._success_queue.close()
        self._condition_queue.close()
        self._protocol_process.terminate()

    def get_status(self):
        """
        Getting current status of the running protocol
        """
        return self._running, self._current_trial

    def set_trial(self, trial: str):
        """
        Passing the trial name to the process
        """
        if self._trial_queue.empty() and self._success_queue.empty():
            self._trial_queue.put(trial)
            self._running = True
            self._current_trial = trial

    def pass_condition(self, condition: bool):
        """
        Passing the condition to the process
        """
        if self._condition_queue.empty():
            self._condition_queue.put(condition)

    def get_result(self) -> bool:
        """
        Getting result from the process
        """
        if self._success_queue.full():
            self._running = False
            return self._success_queue.get()


class ExampleProtocolProcess(ProtocolProcess):
    """
    Class to help work with protocol function in multiprocessing with simple stimulation
    """
    def __init__(self):
        """
        Setting up the three queues and the process itself
        """
        super().__init__()
        self._protocol_process = mp.Process(target=example_protocol_run, args=(self._trial_queue,))



"""The following is the original protocols we used for our experiments! If you are interested in using this, 
you will need to adapt the stimulation to your system! Otherwise I recommend looking at them for ideas how to incorporate
your own experiment into DLStream!"""


def start_unconditional(protocol):
    print('Running some stuff, water or sound for {} protocol'.format(protocol))


def classic_protocol_run_old(trial_q: mp.Queue, condition_q: mp.Queue, success_q: mp.Queue, trials: dict):
    """
    The function to use in ProtocolProcess class
    Designed to be run continuously alongside the main loop
    Three parameters are three mp.Queue classes, each passes corresponding values
    :param trial_q: the protocol name (inwards)
    :param condition_q: the condition (inwards)
    :param success_q: the result of each protocol (outwards)
    :param trials: dict of possible trials
    """
    # setting up different trials
    current_trial = None
    # starting the main loop without any protocol running
    while True:
        # if no protocol is selected, running default picture (background)
        if trial_q.empty() and current_trial is None:
            # print('No protocol running')
            show_visual_stim_img(name='inside')
        # if some protocol is passed, set up protocol timers and variables
        elif trial_q.full():
            current_trial = trial_q.get()
            finished_trial = False
            # starting timers
            stimulus_timer = trials[current_trial]['stimulus_timer']
            success_timer = trials[current_trial]['success_timer']
            print('Starting protocol {}'.format(current_trial))
            stimulus_timer.start()
            success_timer.start()
            condition_list = []
        # this branch is for already running protocol
        elif current_trial is not None:
            # checking for stimulus timer and outputting correct image
            if stimulus_timer.check_timer():
                # if stimulus timer is running, show stimulus
                show_visual_stim_img(current_trial, name='inside')
            else:
                # if the timer runs out, finish protocol and reset timer
                trials[current_trial]['stimulus_timer'].reset()
                current_trial = None

            # checking if any condition was passed
            if condition_q.full():
                stimulus_condition = condition_q.get()
                # checking if timer for condition is running and condition=True
                if success_timer.check_timer():
                    # print('That was a success!')
                    condition_list.append(stimulus_condition)
                # elif success_timer.check_timer() and not stimulus_condition:
                #     # print('That was not a success')
                #     condition_list.append(False)

            # checking if the timer for condition has run out
            if not success_timer.check_timer() and not finished_trial:
                if CTRL:
                    #start a random time interval
                    #TODO: working ctrl timer that does not set new time each frame...
                    ctrl_time = random.randint(0, INTERTRIAL_TIME+1)
                    ctrl_timer = Timer(ctrl_time)
                    ctrl_timer.start()
                    print('Waiting for extra' + str(ctrl_time) + ' sec')
                    if not ctrl_timer.check_timer():
                        # in ctrl just randomly decide between the two
                        print('Random choice between both stimuli')
                        if random.random() >= 0.5:
                            # very fast random choice between TRUE and FALSE
                            deliver_liqreward()
                            print('Delivered Reward')

                        else:
                            deliver_tone_shock()
                            print('Delivered Aversive')

                        ctrl_timer.reset()
                        finished_trial = True
                        # outputting the result, whatever it is
                        success = trials[current_trial]['result_func'](condition_list)
                        success_q.put(success)
                        trials[current_trial]['success_timer'].reset()

                else:
                    if current_trial == 'Bluebar_whiteback':
                        deliver_tone_shock()
                        print('Delivered Aversive')
                    elif current_trial == 'Greenbar_whiteback':
                        if trials[current_trial]['random_reward']:
                            if random.random() >= 0.5:
                                #very fast random choice between TRUE and FALSE
                                deliver_liqreward()
                                print('Delivered Reward')
                            else:
                                print('No Reward')
                        else:
                            deliver_liqreward()
                    # resetting the timer
                    print('Timer for condition run out')
                    finished_trial = True
                    # outputting the result, whatever it is
                    success = trials[current_trial]['result_func'](condition_list)
                    success_q.put(success)
                    trials[current_trial]['success_timer'].reset()

        # don't delete that
        if cv2.waitKey(1) & 0xFF == ord('q'):
            break


def classic_protocol_run(trial_q: mp.Queue, condition_q: mp.Queue, success_q: mp.Queue, trials: dict):
    """
    The function to use in ProtocolProcess class
    Designed to be run continuously alongside the main loop
    Three parameters are three mp.Queue classes, each passes corresponding values
    :param trial_q: the protocol name (inwards)
    :param condition_q: the condition (inwards)
    :param success_q: the result of each protocol (outwards)
    :param trials: dict of possible trials
    """
    # setting up different trials
    current_trial = None
    # starting the main loop without any protocol running
    while True:
        # if no protocol is selected, running default picture (background)
        if trial_q.empty() and current_trial is None:
            # print('No protocol running')
            show_visual_stim_img(name='inside')
        # if some protocol is passed, set up protocol timers and variables
        elif trial_q.full():
            current_trial = trial_q.get()
            finished_trial = False
            delivery = False
            reward_del = False
            # starting timers
            stimulus_timer = trials[current_trial]['stimulus_timer']
            collection_timer = trials[current_trial]['collection_timer']
            success_timer = trials[current_trial]['success_timer']
            delivery_timer = Timer(3.5)
            shock_timer = Timer(3.5)
            # withdraw_timer = Timer(3.5)
            print('Starting protocol {}'.format(current_trial))
            stimulus_timer.start()
            success_timer.start()
            condition_list = []
            collection_list = []
        # this branch is for already running protocol
        elif current_trial is not None:
            # checking for stimulus timer and outputting correct image
            if stimulus_timer.check_timer():
                # if stimulus timer is running, show stimulus
                show_visual_stim_img(current_trial, name='inside')
            else:
                # if the timer runs out, finish protocol and reset timer
                trials[current_trial]['stimulus_timer'].reset()
                show_visual_stim_img(name='inside')
            # checking if any condition was passed
            if condition_q.full():
                stimulus_condition = condition_q.get()
                # checking if timer for condition is running and condition=True
                if success_timer.check_timer():
                    condition_list.append(stimulus_condition)
                elif not success_timer.check_timer() and collection_timer.check_timer():
                    collection_list.append(stimulus_condition)

            # checking if the timer for condition has run out
            if not success_timer.check_timer() and not finished_trial:

                if not delivery:
                    if current_trial is not None:
                        print('Timer for condition ran out')
                        print_check = True
                        #check wether animal collected within success timer
                        success = trials[current_trial]['result_func'](condition_list)
                        trials[current_trial]['success_timer'].reset()

                        print('Stimulation.')

                        if current_trial == 'Bluebar_whiteback':
                            deliver_tone_shock()
                            print('Aversive')
                            shock_timer.start()
                        elif current_trial == 'Greenbar_whiteback':
                            deliver_liqreward()
                            delivery_timer.start()
                            reward_del = True
                            print('Reward')
                        delivery = True
                        collection_timer.start()
                elif delivery:
                    # resetting the timer
                    if not collection_timer.check_timer():
                        finished_trial = True
                        # check whether animal collected at all
                        collect = any(collection_list)
                        if not collect and reward_del:
                            # if the animal didnt go to collect reward, withdraw reward again.
                            withdraw_liqreward()
                            # withdraw_timer.start()
                        trials[current_trial]['collection_timer'].reset()
                        current_trial = None
                        # put success in queue and finish trial
                        success_q.put(success)

            if not delivery_timer.check_timer() and delivery_timer.get_start_time() is not None:
                deliver_liqreward()
                delivery_timer.reset()
            if not shock_timer.check_timer() and shock_timer.get_start_time()is not None:
                deliver_tone_shock()
                shock_timer.reset()


            # if not withdraw_timer.check_timer() and withdraw_timer.get_start_time() is not None:
            #     withdraw_liqreward(False)
            #     withdraw_timer.reset()
            #     delivery = False

        # don't delete that
        if cv2.waitKey(1) & 0xFF == ord('q'):
            break


def simple_protocol_run(trial_q: mp.Queue, success_q: mp.Queue, trials: dict):
    """
    The function to use in ProtocolProcess class
    Designed to be run continuously alongside the main loop
    Three parameters are three mp.Queue classes, each passes corresponding values
    :param trial_q: the protocol name (inwards)
    :param success_q: the result of each protocol (outwards)
    :param trials: dict of possible trials
    """
    current_trial = None
    # starting the main loop without any protocol running
    while True:
        if trial_q.empty() and current_trial is None:
            pass
        elif trial_q.full():
            current_trial = trial_q.get()
            print(current_trial)
            # this branch is for already running protocol
        elif current_trial is not None:
            print('Stimulating...')
            current_trial = None
            success_q.put(True)
            deliver_liqreward()
            time.sleep(3.5)
            deliver_liqreward()


class ClassicProtocolProcess:
    """
    Class to help work with protocol function in multiprocessing
    """
    def __init__(self, trials):
        """
        Setting up the three queues and the process itself
        """
        self._trial_queue = mp.Queue(1)
        self._success_queue = mp.Queue(1)
        self._condition_queue = mp.Queue(1)
        self._protocol_process = mp.Process(target=classic_protocol_run, args=(self._trial_queue,
                                                                               self._condition_queue,
                                                                               self._success_queue,
                                                                               trials))
        self._running = False
        self._current_trial = None

    def start(self):
        """
        Starting the process
        """
        self._protocol_process.start()

    def end(self):
        """
        Ending the process
        """
        self._trial_queue.close()
        self._success_queue.close()
        self._condition_queue.close()
        self._protocol_process.terminate()

    def get_status(self):
        """
        Getting current status of the running protocol
        """
        return self._running, self._current_trial

    def set_trial(self, trial: str):
        """
        Passing the trial name to the process
        """
        if self._trial_queue.empty() and self._success_queue.empty():
            self._trial_queue.put(trial)
            self._running = True
            self._current_trial = trial

    def pass_condition(self, condition: bool):
        """
        Passing the condition to the process
        """
        if self._condition_queue.empty():
            self._condition_queue.put(condition)

    def get_result(self) -> bool:
        """
        Getting result from the process
        """
        if self._success_queue.full():
            self._running = False
            return self._success_queue.get()


class SimpleProtocolProcess(ClassicProtocolProcess):
    """
    Class to help work with protocol function in multiprocessing with simple stimulation
    """
    def __init__(self, trials):
        """
        Setting up the three queues and the process itself
        """
        super().__init__(trials)
        self._protocol_process = mp.Process(target=simple_protocol_run, args=(self._trial_queue,
                                                                              self._success_queue,
                                                                              trials))<|MERGE_RESOLUTION|>--- conflicted
+++ resolved
@@ -73,11 +73,7 @@
         if condition_q.full():
             current_trial = condition_q.get()
         if current_trial is not None:
-<<<<<<< HEAD
-            show_visual_stim_img(img_type=current_trial, name='inside')
-=======
             show_visual_stim_img(type=current_trial, name='inside')
->>>>>>> c9296c45
             #dmod_device.toggle()
         else:
             show_visual_stim_img(name='inside')
