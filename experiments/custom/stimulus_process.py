"""
DeepLabStream
© J.Schweihoff, M. Loshakov
University Bonn Medical Faculty, Germany
https://github.com/SchwarzNeuroconLab/DeepLabStream
Licensed under GNU General Public License v3.0
"""

import time
import cv2
import multiprocessing as mp
from experiments.custom.stimulation import (
    show_visual_stim_img,
    deliver_liqreward,
    deliver_tone_shock,
    withdraw_liqreward,
    DigitalModDevice,
)
<<<<<<< HEAD
=======
from experiments.utils.gpio_control import DigitalArduinoDevice
>>>>>>> 7571b736
import random


class Timer:
    """
    Very simple timer
    """

    def __init__(self, seconds):
        """
        Setting the time the timer needs to run
        :param seconds: time in seconds
        """
        self._seconds = seconds
        self._start_time = None

    def start(self):
        """
        Starting the timer
        If already started does nothing
        """
        if not self._start_time:
            self._start_time = time.time()

    def check_timer(self):
        """
        Check if the time has run out or not
        Returns False if timer is not started
        Returns True if timer has run less then _seconds (still runs)
        """
        if self._start_time:
            current_time = time.time()
            return current_time - self._start_time <= self._seconds
        else:
            return False

    def return_time(self):

        if self._start_time:
            current_time = time.time()
            return current_time - self._start_time
        else:
            pass

    def reset(self):
        """
        Resets the timer
        """
        self._start_time = None

    def get_start_time(self):
        """
        Returns the start time of the timer
        """
        return self._start_time


def example_protocol_run(condition_q: mp.Queue):
    current_trial = None
    # dmod_device = DigitalModDevice('Dev1/PFI0')
<<<<<<< HEAD
=======
    # led_machine = DigitalArduinoDevice("COM5")
>>>>>>> 7571b736
    while True:
        # if no protocol is selected, running default picture (background)
        if condition_q.full():
            current_trial = condition_q.get()
        if current_trial is not None:
            show_visual_stim_img(type=current_trial, name="DlStream")
            # dmod_device.toggle()
<<<<<<< HEAD
        else:
            show_visual_stim_img(name="DlStream")
            # dmod_device.turn_off()
=======
            # led_machine.turn_on()
        else:
            show_visual_stim_img(name="DlStream")
            # dmod_device.turn_off()
            # led_machine.turn_off()
>>>>>>> 7571b736

        if cv2.waitKey(1) & 0xFF == ord("q"):
            break


class ProtocolProcess:
    """
    Class to help work with protocol function in multiprocessing
    """

    def __init__(self):
        """
        Setting up the three queues and the process itself
        """
        self._trial_queue = mp.Queue(1)
        self._success_queue = mp.Queue(1)
        self._condition_queue = mp.Queue(1)
        self._protocol_process = None
        self._running = False
        self._current_trial = None

    def start(self):
        """
        Starting the process
        """
        self._protocol_process.start()

    def end(self):
        """
        Ending the process
        """
        self._trial_queue.close()
        self._success_queue.close()
        self._condition_queue.close()
        self._protocol_process.terminate()

    def get_status(self):
        """
        Getting current status of the running protocol
        """
        return self._running, self._current_trial

    def set_trial(self, trial: str):
        """
        Passing the trial name to the process
        """
        if self._trial_queue.empty() and self._success_queue.empty():
            self._trial_queue.put(trial)
            self._running = True
            self._current_trial = trial

    def pass_condition(self, condition: bool):
        """
        Passing the condition to the process
        """
        if self._condition_queue.empty():
            self._condition_queue.put(condition)

    def get_result(self) -> bool:
        """
        Getting result from the process
        """
        if self._success_queue.full():
            self._running = False
            return self._success_queue.get()


class ExampleProtocolProcess(ProtocolProcess):
    """
    Class to help work with protocol function in multiprocessing with simple stimulation
    """

    def __init__(self):
        """
        Setting up the three queues and the process itself
        """
        super().__init__()
        self._protocol_process = mp.Process(
            target=example_protocol_run, args=(self._trial_queue,)
        )


"""The following is the original protocols we used for our experiments! If you are interested in using this, 
you will need to adapt the stimulation to your system! Otherwise I recommend looking at them for ideas how to incorporate
your own experiment into DLStream!"""


def start_unconditional(protocol):
    print("Running some stuff, water or sound for {} protocol".format(protocol))


def classic_protocol_run_old(
    trial_q: mp.Queue, condition_q: mp.Queue, success_q: mp.Queue, trials: dict
):
    """
    The function to use in ProtocolProcess class
    Designed to be run continuously alongside the main loop
    Three parameters are three mp.Queue classes, each passes corresponding values
    :param trial_q: the protocol name (inwards)
    :param condition_q: the condition (inwards)
    :param success_q: the result of each protocol (outwards)
    :param trials: dict of possible trials
    """
    # setting up different trials
    current_trial = None
    # starting the main loop without any protocol running
    while True:
        # if no protocol is selected, running default picture (background)
        if trial_q.empty() and current_trial is None:
            # print('No protocol running')
            show_visual_stim_img(name="inside")
        # if some protocol is passed, set up protocol timers and variables
        elif trial_q.full():
            current_trial = trial_q.get()
            finished_trial = False
            # starting timers
            stimulus_timer = trials[current_trial]["stimulus_timer"]
            success_timer = trials[current_trial]["success_timer"]
            print("Starting protocol {}".format(current_trial))
            stimulus_timer.start()
            success_timer.start()
            condition_list = []
        # this branch is for already running protocol
        elif current_trial is not None:
            # checking for stimulus timer and outputting correct image
            if stimulus_timer.check_timer():
                # if stimulus timer is running, show stimulus
                show_visual_stim_img(current_trial, name="inside")
            else:
                # if the timer runs out, finish protocol and reset timer
                trials[current_trial]["stimulus_timer"].reset()
                current_trial = None

            # checking if any condition was passed
            if condition_q.full():
                stimulus_condition = condition_q.get()
                # checking if timer for condition is running and condition=True
                if success_timer.check_timer():
                    # print('That was a success!')
                    condition_list.append(stimulus_condition)
                # elif success_timer.check_timer() and not stimulus_condition:
                #     # print('That was not a success')
                #     condition_list.append(False)

            # checking if the timer for condition has run out
            if not success_timer.check_timer() and not finished_trial:
                if CTRL:
                    # start a random time interval
                    # TODO: working ctrl timer that does not set new time each frame...
                    ctrl_time = random.randint(0, INTERTRIAL_TIME + 1)
                    ctrl_timer = Timer(ctrl_time)
                    ctrl_timer.start()
                    print("Waiting for extra" + str(ctrl_time) + " sec")
                    if not ctrl_timer.check_timer():
                        # in ctrl just randomly decide between the two
                        print("Random choice between both stimuli")
                        if random.random() >= 0.5:
                            # very fast random choice between TRUE and FALSE
                            deliver_liqreward()
                            print("Delivered Reward")

                        else:
                            deliver_tone_shock()
                            print("Delivered Aversive")

                        ctrl_timer.reset()
                        finished_trial = True
                        # outputting the result, whatever it is
                        success = trials[current_trial]["result_func"](condition_list)
                        success_q.put(success)
                        trials[current_trial]["success_timer"].reset()

                else:
                    if current_trial == "Bluebar_whiteback":
                        deliver_tone_shock()
                        print("Delivered Aversive")
                    elif current_trial == "Greenbar_whiteback":
                        if trials[current_trial]["random_reward"]:
                            if random.random() >= 0.5:
                                # very fast random choice between TRUE and FALSE
                                deliver_liqreward()
                                print("Delivered Reward")
                            else:
                                print("No Reward")
                        else:
                            deliver_liqreward()
                    # resetting the timer
                    print("Timer for condition run out")
                    finished_trial = True
                    # outputting the result, whatever it is
                    success = trials[current_trial]["result_func"](condition_list)
                    success_q.put(success)
                    trials[current_trial]["success_timer"].reset()

        # don't delete that
        if cv2.waitKey(1) & 0xFF == ord("q"):
            break


def classic_protocol_run(
    trial_q: mp.Queue, condition_q: mp.Queue, success_q: mp.Queue, trials: dict
):
    """
    The function to use in ProtocolProcess class
    Designed to be run continuously alongside the main loop
    Three parameters are three mp.Queue classes, each passes corresponding values
    :param trial_q: the protocol name (inwards)
    :param condition_q: the condition (inwards)
    :param success_q: the result of each protocol (outwards)
    :param trials: dict of possible trials
    """
    # setting up different trials
    current_trial = None
    # starting the main loop without any protocol running
    while True:
        # if no protocol is selected, running default picture (background)
        if trial_q.empty() and current_trial is None:
            # print('No protocol running')
            show_visual_stim_img(name="inside")
        # if some protocol is passed, set up protocol timers and variables
        elif trial_q.full():
            current_trial = trial_q.get()
            finished_trial = False
            delivery = False
            reward_del = False
            # starting timers
            stimulus_timer = trials[current_trial]["stimulus_timer"]
            collection_timer = trials[current_trial]["collection_timer"]
            success_timer = trials[current_trial]["success_timer"]
            delivery_timer = Timer(3.5)
            shock_timer = Timer(3.5)
            # withdraw_timer = Timer(3.5)
            print("Starting protocol {}".format(current_trial))
            stimulus_timer.start()
            success_timer.start()
            condition_list = []
            collection_list = []
        # this branch is for already running protocol
        elif current_trial is not None:
            # checking for stimulus timer and outputting correct image
            if stimulus_timer.check_timer():
                # if stimulus timer is running, show stimulus
                show_visual_stim_img(current_trial, name="inside")
            else:
                # if the timer runs out, finish protocol and reset timer
                trials[current_trial]["stimulus_timer"].reset()
                show_visual_stim_img(name="inside")
            # checking if any condition was passed
            if condition_q.full():
                stimulus_condition = condition_q.get()
                # checking if timer for condition is running and condition=True
                if success_timer.check_timer():
                    condition_list.append(stimulus_condition)
                elif not success_timer.check_timer() and collection_timer.check_timer():
                    collection_list.append(stimulus_condition)

            # checking if the timer for condition has run out
            if not success_timer.check_timer() and not finished_trial:

                if not delivery:
                    if current_trial is not None:
                        print("Timer for condition ran out")
                        print_check = True
                        # check wether animal collected within success timer
                        success = trials[current_trial]["result_func"](condition_list)
                        trials[current_trial]["success_timer"].reset()

                        print("Stimulation.")

                        if current_trial == "Bluebar_whiteback":
                            deliver_tone_shock()
                            print("Aversive")
                            shock_timer.start()
                        elif current_trial == "Greenbar_whiteback":
                            deliver_liqreward()
                            delivery_timer.start()
                            reward_del = True
                            print("Reward")
                        delivery = True
                        collection_timer.start()
                elif delivery:
                    # resetting the timer
                    if not collection_timer.check_timer():
                        finished_trial = True
                        # check whether animal collected at all
                        collect = any(collection_list)
                        if not collect and reward_del:
                            # if the animal didnt go to collect reward, withdraw reward again.
                            withdraw_liqreward()
                            # withdraw_timer.start()
                        trials[current_trial]["collection_timer"].reset()
                        current_trial = None
                        # put success in queue and finish trial
                        success_q.put(success)

            if (
                not delivery_timer.check_timer()
                and delivery_timer.get_start_time() is not None
            ):
                deliver_liqreward()
                delivery_timer.reset()
            if (
                not shock_timer.check_timer()
                and shock_timer.get_start_time() is not None
            ):
                deliver_tone_shock()
                shock_timer.reset()

            # if not withdraw_timer.check_timer() and withdraw_timer.get_start_time() is not None:
            #     withdraw_liqreward(False)
            #     withdraw_timer.reset()
            #     delivery = False

        # don't delete that
        if cv2.waitKey(1) & 0xFF == ord("q"):
            break


def simple_protocol_run(trial_q: mp.Queue, success_q: mp.Queue, trials: dict):
    """
    The function to use in ProtocolProcess class
    Designed to be run continuously alongside the main loop
    Three parameters are three mp.Queue classes, each passes corresponding values
    :param trial_q: the protocol name (inwards)
    :param success_q: the result of each protocol (outwards)
    :param trials: dict of possible trials
    """
    current_trial = None
    # starting the main loop without any protocol running
    while True:
        if trial_q.empty() and current_trial is None:
            pass
        elif trial_q.full():
            current_trial = trial_q.get()
            print(current_trial)
            # this branch is for already running protocol
        elif current_trial is not None:
            print("Stimulating...")
            current_trial = None
            success_q.put(True)
            deliver_liqreward()
            time.sleep(3.5)
            deliver_liqreward()


class ClassicProtocolProcess:
    """
    Class to help work with protocol function in multiprocessing
    """

    def __init__(self, trials):
        """
        Setting up the three queues and the process itself
        """
        self._trial_queue = mp.Queue(1)
        self._success_queue = mp.Queue(1)
        self._condition_queue = mp.Queue(1)
        self._protocol_process = mp.Process(
            target=classic_protocol_run,
            args=(
                self._trial_queue,
                self._condition_queue,
                self._success_queue,
                trials,
            ),
        )
        self._running = False
        self._current_trial = None

    def start(self):
        """
        Starting the process
        """
        self._protocol_process.start()

    def end(self):
        """
        Ending the process
        """
        self._trial_queue.close()
        self._success_queue.close()
        self._condition_queue.close()
        self._protocol_process.terminate()

    def get_status(self):
        """
        Getting current status of the running protocol
        """
        return self._running, self._current_trial

    def set_trial(self, trial: str):
        """
        Passing the trial name to the process
        """
        if self._trial_queue.empty() and self._success_queue.empty():
            self._trial_queue.put(trial)
            self._running = True
            self._current_trial = trial

    def pass_condition(self, condition: bool):
        """
        Passing the condition to the process
        """
        if self._condition_queue.empty():
            self._condition_queue.put(condition)

    def get_result(self) -> bool:
        """
        Getting result from the process
        """
        if self._success_queue.full():
            self._running = False
            return self._success_queue.get()


class SimpleProtocolProcess(ClassicProtocolProcess):
    """
    Class to help work with protocol function in multiprocessing with simple stimulation
    """

    def __init__(self, trials):
        """
        Setting up the three queues and the process itself
        """
        super().__init__(trials)
        self._protocol_process = mp.Process(
            target=simple_protocol_run,
            args=(self._trial_queue, self._success_queue, trials),
        )<|MERGE_RESOLUTION|>--- conflicted
+++ resolved
@@ -16,10 +16,7 @@
     withdraw_liqreward,
     DigitalModDevice,
 )
-<<<<<<< HEAD
-=======
 from experiments.utils.gpio_control import DigitalArduinoDevice
->>>>>>> 7571b736
 import random
 
 
@@ -80,10 +77,7 @@
 def example_protocol_run(condition_q: mp.Queue):
     current_trial = None
     # dmod_device = DigitalModDevice('Dev1/PFI0')
-<<<<<<< HEAD
-=======
     # led_machine = DigitalArduinoDevice("COM5")
->>>>>>> 7571b736
     while True:
         # if no protocol is selected, running default picture (background)
         if condition_q.full():
@@ -91,17 +85,11 @@
         if current_trial is not None:
             show_visual_stim_img(type=current_trial, name="DlStream")
             # dmod_device.toggle()
-<<<<<<< HEAD
-        else:
-            show_visual_stim_img(name="DlStream")
-            # dmod_device.turn_off()
-=======
             # led_machine.turn_on()
         else:
             show_visual_stim_img(name="DlStream")
             # dmod_device.turn_off()
             # led_machine.turn_off()
->>>>>>> 7571b736
 
         if cv2.waitKey(1) & 0xFF == ord("q"):
             break
