--- conflicted
+++ resolved
@@ -6,22 +6,14 @@
 Licensed under GNU General Public License v3.0
 """
 
-<<<<<<< HEAD
-
-=======
 from utils.poser import transform_2pose
->>>>>>> 7571b736
 from utils.analysis import (
     angle_between_vectors,
     calculate_distance,
     EllipseROI,
     RectangleROI,
 )
-<<<<<<< HEAD
-from utils.configloader import RESOLUTION
-=======
 from utils.configloader import RESOLUTION, TIME_WINDOW, FRAMERATE
->>>>>>> 7571b736
 from collections import deque
 from experiments.custom.featureextraction import (
     SimbaFeatureExtractor,
@@ -673,8 +665,6 @@
         self._skeleton = skeleton
         color = (0, 255, 0) if result else (0, 0, 255)
         response_body = {"plot": {"text": dict(text=text, org=org_point, color=color)}}
-<<<<<<< HEAD
-=======
         response = (result, response_body)
 
         return response
@@ -778,7 +768,6 @@
         response_body = {
             "plot": {"text": dict(text=text, org=self._center, color=color)}
         }
->>>>>>> 7571b736
         response = (result, response_body)
         return response
 
