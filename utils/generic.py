--- conflicted
+++ resolved
@@ -9,15 +9,10 @@
 import base64
 
 import cv2
-<<<<<<< HEAD
-from utils.configloader import CAMERA_SOURCE, VIDEO_SOURCE, RESOLUTION, FRAMERATE, PORT, REPEAT_VIDEO
-import time
-=======
->>>>>>> 65c94cfe
 import numpy as np
 import zmq
 
-from utils.configloader import CAMERA_SOURCE, VIDEO_SOURCE, RESOLUTION, FRAMERATE, PORT
+from utils.configloader import CAMERA_SOURCE, VIDEO_SOURCE, RESOLUTION, FRAMERATE, PORT, REPEAT_VIDEO
 
 
 class GenericManager:
@@ -133,23 +128,10 @@
             if running_time <= 1 / FRAMERATE:
                 sleepy_time = int(np.ceil(1000/FRAMERATE - running_time / 1000))
                 cv2.waitKey(sleepy_time)
-<<<<<<< HEAD
         elif REPEAT_VIDEO:
-            print('One loop', '\n\n\n')
-            self._camera.set(2,0)
-            ret,image = self._camera.read()
-            image = cv2.resize(image, RESOLUTION)
-            color_frames[self._camera_name] = image
-            running_time = time.time() - self.last_frame_time
-            if running_time <= 1 / FRAMERATE:
-                sleepy_time = int(np.ceil(1000/FRAMERATE - running_time / 1000))
-                cv2.waitKey(sleepy_time)
-=======
-        else:
             # cycle the video for testing purposes
             self._camera.set(cv2.CAP_PROP_POS_FRAMES, 0)
             return self.get_frames()
->>>>>>> 65c94cfe
 
         return color_frames, depth_maps, infra_frames
 
