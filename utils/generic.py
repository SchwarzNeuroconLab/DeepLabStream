"""
DeepLabStream
© J.Schweihoff, M. Loshakov
University Bonn Medical Faculty, Germany
https://github.com/SchwarzNeuroconLab/DeepLabStream
Licensed under GNU General Public License v3.0
"""
import time
import base64

import cv2
import numpy as np
import zmq

<<<<<<< HEAD
from utils.configloader import CAMERA_SOURCE, VIDEO_SOURCE, RESOLUTION, FRAMERATE, PORT
=======
from utils.configloader import CAMERA_SOURCE, VIDEO_SOURCE, RESOLUTION, FRAMERATE, PORT, REPEAT_VIDEO
>>>>>>> 4f908010


class GenericManager:
    """
    Camera manager class for generic (not specified) cameras
    """
    def __init__(self):
        """
        Generic camera manager from video source
        Uses pure opencv
        """
        source = CAMERA_SOURCE if CAMERA_SOURCE is not None else 0
        self._manager_name = "generic"
        self._enabled_devices = {}
        self._camera = cv2.VideoCapture(int(source))
        self._camera_name = "Camera {}".format(source)

    def get_connected_devices(self) -> list:
        """
        Getter for stored connected devices list
        """
        return [self._camera_name]

    def get_enabled_devices(self) -> dict:
        """
        Getter for enabled devices dictionary
        """
        return self._enabled_devices

    def enable_stream(self, resolution, framerate, *args):
        """
        Enable one stream with given parameters
        (hopefully)
        """
        width, height = resolution
        self._camera.set(cv2.CAP_PROP_FRAME_WIDTH, width)
        self._camera.set(cv2.CAP_PROP_FRAME_HEIGHT, height)
        self._camera.set(cv2.CAP_PROP_FPS, framerate)

    def enable_device(self, *args):
        """
        Redirects to enable_all_devices()
        """
        self.enable_all_devices()

    def enable_all_devices(self):
        """
        We don't need to enable anything with opencv
        """
        self._enabled_devices = {self._camera_name: self._camera}

    def get_frames(self) -> tuple:
        """
        Collect frames for camera and outputs it in 'color' dictionary
        ***depth and infrared are not used here***
        :return: tuple of three dictionaries: color, depth, infrared
        """
        color_frames = {}
        depth_maps = {}
        infra_frames = {}
        ret, image = self._camera.read()
        if ret:
            color_frames[self._camera_name] = image

        return color_frames, depth_maps, infra_frames

    def stop(self):
        """
        Stops camera
        """
        self._camera.release()
        self._enabled_devices = {}

    def get_name(self) -> str:
        return self._manager_name


class VideoManager(GenericManager):

    """
    Camera manager class for analyzing videos
    """
    def __init__(self):
        """
        Generic video manager from video files
        Uses pure opencv
        """
        super().__init__()
        self._camera = cv2.VideoCapture(VIDEO_SOURCE)
        self._camera_name = "Video"
        self.initial_wait = False
        self.last_frame_time = time.time()

    def get_frames(self) -> tuple:
        """
        Collect frames for camera and outputs it in 'color' dictionary
        ***depth and infrared are not used here***
        :return: tuple of three dictionaries: color, depth, infrared
        """

        color_frames = {}
        depth_maps = {}
        infra_frames = {}
        ret, image = self._camera.read()
        self.last_frame_time = time.time()
        if ret:
            if not self.initial_wait:
                cv2.waitKey(1000)
                self.initial_wait = True
            image = cv2.resize(image, RESOLUTION)
            color_frames[self._camera_name] = image
            running_time = time.time() - self.last_frame_time
            if running_time <= 1 / FRAMERATE:
                sleepy_time = int(np.ceil(1000/FRAMERATE - running_time / 1000))
                cv2.waitKey(sleepy_time)
<<<<<<< HEAD
        else:
=======
        elif REPEAT_VIDEO:
>>>>>>> 4f908010
            # cycle the video for testing purposes
            self._camera.set(cv2.CAP_PROP_POS_FRAMES, 0)
            return self.get_frames()

        return color_frames, depth_maps, infra_frames


class WebCamManager(GenericManager):

    def __init__(self):
        """
        Binds the computer to a ip address and starts listening for incoming streams.
        Adapted from StreamViewer.py https://github.com/CT83/SmoothStream
        """
        super().__init__()
        self._context = zmq.Context()
        self._footage_socket = self._context.socket(zmq.SUB)
        self._footage_socket.bind('tcp://*:' + PORT)
        self._footage_socket.setsockopt_string(zmq.SUBSCRIBE, np.unicode(''))

        self._camera = None
        self._camera_name = "webcam"
        self.initial_wait = False
        self.last_frame_time = time.time()

    @ staticmethod
    def string_to_image(string):
        """
        Taken from https://github.com/CT83/SmoothStream
        """

        img = base64.b64decode(string)
        npimg = np.fromstring(img, dtype=np.uint8)
        return cv2.imdecode(npimg, 1)

    def get_frames(self) -> tuple:
        """
        Collect frames for camera and outputs it in 'color' dictionary
        ***depth and infrared are not used here***
        :return: tuple of three dictionaries: color, depth, infrared
        """

        color_frames = {}
        depth_maps = {}
        infra_frames = {}

        if self._footage_socket:
            ret = True
        else:
            ret = False
        self.last_frame_time = time.time()
        if ret:
            # if not self.initial_wait:
            #     cv2.waitKey(1000)
            #     self.initial_wait = True
            # receives frame from stream
            image = self._footage_socket.recv_string()
            # converts image from str to image format that cv can handle
            image = self.string_to_image(image)
            image = cv2.resize(image, RESOLUTION)
            color_frames[self._camera_name] = image
            running_time = time.time() - self.last_frame_time
            if running_time <= 1 / FRAMERATE:
                sleepy_time = int(np.ceil(1000/FRAMERATE - running_time / 1000))
                cv2.waitKey(sleepy_time)
        return color_frames, depth_maps, infra_frames

    def enable_stream(self, resolution, framerate, *args):
        """
        Not used for webcam streaming over network
        """
        pass<|MERGE_RESOLUTION|>--- conflicted
+++ resolved
@@ -12,11 +12,7 @@
 import numpy as np
 import zmq
 
-<<<<<<< HEAD
-from utils.configloader import CAMERA_SOURCE, VIDEO_SOURCE, RESOLUTION, FRAMERATE, PORT
-=======
 from utils.configloader import CAMERA_SOURCE, VIDEO_SOURCE, RESOLUTION, FRAMERATE, PORT, REPEAT_VIDEO
->>>>>>> 4f908010
 
 
 class GenericManager:
@@ -94,6 +90,7 @@
         return self._manager_name
 
 
+
 class VideoManager(GenericManager):
 
     """
@@ -110,6 +107,7 @@
         self.initial_wait = False
         self.last_frame_time = time.time()
 
+
     def get_frames(self) -> tuple:
         """
         Collect frames for camera and outputs it in 'color' dictionary
@@ -122,6 +120,7 @@
         infra_frames = {}
         ret, image = self._camera.read()
         self.last_frame_time = time.time()
+        #print(ret)
         if ret:
             if not self.initial_wait:
                 cv2.waitKey(1000)
@@ -132,11 +131,7 @@
             if running_time <= 1 / FRAMERATE:
                 sleepy_time = int(np.ceil(1000/FRAMERATE - running_time / 1000))
                 cv2.waitKey(sleepy_time)
-<<<<<<< HEAD
-        else:
-=======
         elif REPEAT_VIDEO:
->>>>>>> 4f908010
             # cycle the video for testing purposes
             self._camera.set(cv2.CAP_PROP_POS_FRAMES, 0)
             return self.get_frames()
