--- conflicted
+++ resolved
@@ -5,18 +5,6 @@
 MULTIPLE_DEVICES = False
 STACK_FRAMES = False
 ANIMALS_NUMBER = 2
-<<<<<<< HEAD
-#todo: add crop functionality
-CROP = False
-CROP_X = 512, 1024
-CROP_Y = 512, 1024
-
-[Pose Estimation]
-FLATTEN_MA = True
-
-[Video]
-REPEAT_VIDEO = True
-=======
 
 CROP = False
 CROP_X = 0, 50
@@ -28,5 +16,4 @@
 
 [Video]
 REPEAT_VIDEO = True
-RECORD_RAW = True
->>>>>>> 85e0d2b6
+RECORD_RAW = True