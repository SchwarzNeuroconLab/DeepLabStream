#advanced settings only change them if you know what you do!

[Streaming]
STREAMS = color, depth, infrared
MULTIPLE_DEVICES = False
STACK_FRAMES = False
<<<<<<< HEAD
ANIMALS_NUMBER = 2
=======
ANIMALS_NUMBER = 1

CROP = False
CROP_X = 0, 50
CROP_Y = 0, 50

[Pose Estimation]
FLATTEN_MA = True
HANDLE_MISSING = skip

[Video]
REPEAT_VIDEO = True
>>>>>>> 4f908010
<|MERGE_RESOLUTION|>--- conflicted
+++ resolved
@@ -4,10 +4,7 @@
 STREAMS = color, depth, infrared
 MULTIPLE_DEVICES = False
 STACK_FRAMES = False
-<<<<<<< HEAD
 ANIMALS_NUMBER = 2
-=======
-ANIMALS_NUMBER = 1
 
 CROP = False
 CROP_X = 0, 50
@@ -18,5 +15,4 @@
 HANDLE_MISSING = skip
 
 [Video]
-REPEAT_VIDEO = True
->>>>>>> 4f908010
+REPEAT_VIDEO = True