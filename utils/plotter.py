"""
DeepLabStream
© J.Schweihoff, M. Loshakov
University Bonn Medical Faculty, Germany
https://github.com/SchwarzNeuroconLab/DeepLabStream
Licensed under GNU General Public License v3.0
"""

import cv2


def plot_dots(image, coordinates, color, cond=False):
    """
    Takes the image and positional arguments from pose to plot corresponding dot
    Returns the resulting image
    """
    cv2.circle(image, coordinates, 3, color, -1)
    if cond:
        cv2.circle(image, (10, 10), 10, (0, 255, 0), -1)
    return image


def plot_bodyparts(image, skeletons):
    """
    Takes the image and skeletons list to plot them
    :return: resulting image
    """
    res_image = image.copy()
    # predefined colors list
    colors_list = [(0, 0, 255), (0, 255, 0), (0, 255, 255), (255, 0, 0), (255, 0, 255), (255, 255, 0), (255, 255, 128),
                   (0, 0, 128), (0, 128, 0), (0, 128, 128), (0, 128, 255), (0, 255, 128), (128, 0, 0), (128, 0, 128),
                   (128, 0, 255), (128, 128, 0), (128, 128, 128), (128, 128, 255), (128, 255, 0), (128, 255, 128),
                   (128, 255, 255), (255, 0, 128), (255, 128, 0), (255, 128, 128), (255, 128, 255)]

    for animal in skeletons:
        bodyparts = animal.keys()
        bp_count = len(bodyparts)
        colors = dict(zip(bodyparts, colors_list[:bp_count]))
        for part in animal:
            plot_dots(res_image, tuple(animal[part]), colors[part])
    return res_image


def plot_metadata_frame(image, frame_width, frame_height, current_fps, current_elapsed_time):
    """
    Takes the image and plots metadata
    :return: resulting image
    """
    res_image = image.copy()
    font = cv2.FONT_HERSHEY_PLAIN
    cv2.putText(res_image, 'Time: ' + str(round(current_elapsed_time, 2)),
                (int(frame_width * 0.8), int(frame_height * 0.9)), font, 1, (255, 255, 0))
    cv2.putText(res_image, 'FPS: ' + str(round(current_fps, 1)),
                (int(frame_width * 0.8), int(frame_height * 0.95)), font, 1, (255, 255, 0))
    return res_image

def plot_dlc_bodyparts(image, bodyparts):
    """
    Plots dlc bodyparts on given image
    adapted from plotter
    """

    for bp in bodyparts:
        center = tuple(bp.astype(int))
        cv2.circle(image, center=center, radius=3, color=(255, 0, 0), thickness=2)
    return image

def plot_triggers_response(image, response):
    """
    Plots trigger response on given image
    """
    if 'plot' in response:
        plot = response['plot']
        if 'line' in plot:
            cv2.line(image, **plot['line'], thickness=4)
        if 'text' in plot:
            font = cv2.FONT_HERSHEY_PLAIN
            cv2.putText(image, **plot['text'], fontFace=font, fontScale=1)
        if 'circle' in plot:
            # if result2:
            cv2.circle(image, **plot['circle'], thickness=2)
        if 'square' in plot:
            cv2.rectangle(image, **plot['square'], thickness=2)

<<<<<<< HEAD
=======

>>>>>>> ccb38d85
<|MERGE_RESOLUTION|>--- conflicted
+++ resolved
@@ -82,7 +82,4 @@
         if 'square' in plot:
             cv2.rectangle(image, **plot['square'], thickness=2)
 
-<<<<<<< HEAD
-=======
 
->>>>>>> ccb38d85
