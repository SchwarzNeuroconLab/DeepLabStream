--- conflicted
+++ resolved
@@ -10,13 +10,8 @@
 import os
 import importlib.util
 from itertools import product, combinations
-<<<<<<< HEAD
-from utils.analysis import calculate_distance
-
-=======
 
 import numpy as np
->>>>>>> 65c94cfe
 from skimage.feature import peak_local_max
 from scipy.ndimage.measurements import label, maximum_position
 from scipy.ndimage.morphology import generate_binary_structure, binary_erosion
@@ -29,12 +24,6 @@
 # trying importing functions using deeplabcut module, if DLC 2 is installed correctly
 if MODEL_ORIGIN in ('DLC', 'MADLC'):
     try:
-<<<<<<< HEAD
-        import deeplabcut.pose_estimation_tensorflow.nnet.predict as predict
-        from deeplabcut.pose_estimation_tensorflow.config import load_config
-        if MODEL_ORIGIN == 'MADLC':
-            from deeplabcut.pose_estimation_tensorflow.nnet import predict_multianimal
-=======
         # checking for DLC-core
         if importlib.util.find_spec('deeplabcutcore') is not None:
             import deeplabcutcore.pose_estimation_tensorflow.nnet.predict as predict
@@ -46,7 +35,6 @@
 
             if MODEL_ORIGIN == 'MADLC':
                 from deeplabcut.pose_estimation_tensorflow.nnet import predict_multianimal
->>>>>>> 65c94cfe
 
         models_folder = 'pose_estimation_tensorflow/models/'
     # if not DLC 2 is not installed, try import from DLC 1 the old way
@@ -116,7 +104,6 @@
     stride = config['stride']
     # filtering scoremap
     scoremap[scoremap < 0.1] = 0
-
     for joint_num, joint in enumerate(all_joints_names):
         all_peaks[joint] = []
         # selecting the joint in scoremap and locref
@@ -273,7 +260,15 @@
     return animal_skeletons
 
 
-<<<<<<< HEAD
+# DLC LIVE & DeepPoseKit
+def load_dpk():
+    model = load_model(MODEL_PATH)
+    return model.predict_model
+
+
+def load_dlc_live():
+    return DLCLive(MODEL_PATH)
+
 def flatten_maDLC_skeletons(skeletons):
     """Flattens maDLC multi skeletons into one skeleton to simulate dlc output
     where animals are not identical e.g. for animals with different fur colors (SIMBA)"""
@@ -284,18 +279,7 @@
 
     return [flat_skeletons]
 
-
 """DLC LIVE & DeepPoseKit"""
-=======
-# DLC LIVE & DeepPoseKit
-def load_dpk():
-    model = load_model(MODEL_PATH)
-    return model.predict_model
-
-
-def load_dlc_live():
-    return DLCLive(MODEL_PATH)
->>>>>>> 65c94cfe
 
 
 def transform_2skeleton(pose):
@@ -309,16 +293,11 @@
         for bp in pose:
             skeleton[ALL_BODYPARTS[counter]] = tuple(np.array(bp[0:2], dtype=int))
             counter += 1
-    except IndexError:
-        #print(ValueError('The number of bodyparts by ALL_BODYPARTS was not sufficient. Autonaming enabled...'))
+    except KeyError:
         skeleton = dict()
         counter = 0
         for bp in pose:
-<<<<<<< HEAD
-            skeleton['bp{}'.format(counter)] = tuple(np.array(bp[0:2],dtype = int))
-=======
             skeleton[f'bp{counter}'] = tuple(np.array(bp[0:2], dtype=int))
->>>>>>> 65c94cfe
             counter += 1
 
     return skeleton
@@ -329,12 +308,7 @@
     return pose
 
 
-<<<<<<< HEAD
-
-def calculate_skeletons_dlc_live(pose, animals_number: int = 1) -> list:
-=======
 def calculate_skeletons_dlc_live(pose) -> list:
->>>>>>> 65c94cfe
     """
     Creating skeletons from given pose
     There could be no more skeletons than animals_number
