"""
DeepLabStream
© J.Schweihoff, M. Loshakov
University Bonn Medical Faculty, Germany
https://github.com/SchwarzNeuroconLab/DeepLabStream
Licensed under GNU General Public License v3.0
"""

import sys
import os
import importlib.util
from itertools import product, combinations

import numpy as np
from skimage.feature import peak_local_max
from scipy.ndimage.measurements import label, maximum_position
from scipy.ndimage.morphology import generate_binary_structure, binary_erosion
from scipy.ndimage.filters import maximum_filter

from utils.analysis import calculate_distance
from utils.configloader import (
    MODEL_ORIGIN,
    MODEL_NAME,
    MODEL_PATH,
    ALL_BODYPARTS,
    FLATTEN_MA,
    SPLIT_MA,
    HANDLE_MISSING,
    ANIMALS_NUMBER,
)

# suppressing unnecessary warnings
import warnings

warnings.simplefilter(action="ignore", category=FutureWarning)
warnings.simplefilter(action="ignore", category=DeprecationWarning)

# trying importing functions using deeplabcut module, if DLC 2 is installed correctly
if MODEL_ORIGIN in ("DLC", "MADLC"):
    try:
        # checking for DLC-core
        if importlib.util.find_spec("deeplabcutcore") is not None:
            import deeplabcutcore.pose_estimation_tensorflow.nnet.predict as predict
            from deeplabcutcore.pose_estimation_tensorflow.config import load_config
        # trying to import "classic" DLC2
        else:
            import deeplabcut.pose_estimation_tensorflow.nnet.predict as predict
            from deeplabcut.pose_estimation_tensorflow.config import load_config

            if MODEL_ORIGIN == "MADLC":
                from deeplabcut.pose_estimation_tensorflow.nnet import (
                    predict_multianimal,
                )

        models_folder = "pose_estimation_tensorflow/models/"
    # if not DLC 2 is not installed, try import from DLC 1 the old way
    except ImportError:
        # adding DLC posing path and loading modules from it
        sys.path.insert(0, MODEL_PATH + "/pose-tensorflow")
        from config import load_config
        from nnet import predict

        models_folder = "pose-tensorflow/models/"

elif MODEL_ORIGIN == "DEEPPOSEKIT":
    from deepposekit.models import load_model

elif MODEL_ORIGIN == "DLC-LIVE":
    from dlclive import DLCLive
    from utils.configloader import MODEL_PATH

elif MODEL_ORIGIN == "SLEAP":
    from sleap import load_model
    from utils.configloader import MODEL_PATH


class SkeletonError(Exception):
    """Custom expection to be raised when issues with the skeleton is not received"""


def load_deeplabcut():
    """
    Loads TensorFlow with predefined in config DeepLabCut model

    :return: tuple of DeepLabCut config, TensorFlow session, inputs and outputs
    """
    model = os.path.join(MODEL_PATH, models_folder, MODEL_NAME)
    cfg = load_config(os.path.join(model, "test/pose_cfg.yaml"))
    snapshots = sorted(
        [sn.split(".")[0] for sn in os.listdir(model + "/train/") if "index" in sn]
    )
    cfg["init_weights"] = model + "/train/" + snapshots[-1]

    sess, inputs, outputs = predict.setup_pose_prediction(cfg)
    return cfg, sess, inputs, outputs


# pure DLC
def get_pose(image, config, session, inputs, outputs):
    """
    Gets scoremap, local reference and pose from DeepLabCut using given image
    Pose is most probable points for each joint, and not really used later
    Scoremap and local reference is essential to extract skeletons
    :param image: frame which would be analyzed
    :param config, session, inputs, outputs: DeepLabCut configuration and TensorFlow variables from load_deeplabcut()

    :return: tuple of scoremap, local reference and pose
    """
    scmap, locref, pose = predict.getpose(image, config, session, inputs, outputs, True)
    return scmap, locref, pose


def find_local_peaks_new(
    scoremap: np.ndarray, local_reference: np.ndarray, animal_number: int, config: dict
) -> dict:
    """
    Function for finding local peaks for each joint on provided scoremap
    :param scoremap: scmap from get_pose function
    :param local_reference: locref from get_pose function
    :param animal_number: number of animals for which we need to find peaks, also used for critical joints
        Critical joint are used to define skeleton of an animal
        There can not be more than animal_number point for each critical joint
    :param config: DeepLabCut config from load_deeplabcut()

    :returns all_joints dictionary with coordinates as list of tuples for each joint
    """

    # loading animal joints from config
    all_joints_names = config["all_joints_names"]
    # critical_joints = ['neck', 'tailroot']
    all_peaks = {}
    # loading stride from config
    stride = config["stride"]
    # filtering scoremap
    scoremap[scoremap < 0.1] = 0
    for joint_num, joint in enumerate(all_joints_names):
        all_peaks[joint] = []
        # selecting the joint in scoremap and locref
        lr_joint = local_reference[:, :, joint_num]
        sm_joint = scoremap[:, :, joint_num]
        # applying maximum filter with footprint
        neighborhood = generate_binary_structure(2, 1)
        sm_max_filter = maximum_filter(sm_joint, footprint=neighborhood)
        # eroding filtered scoremap
        erosion_structure = generate_binary_structure(2, 3)
        sm_max_filter_eroded = binary_erosion(
            sm_max_filter, structure=erosion_structure
        ).astype(sm_max_filter.dtype)
        # labeling eroded filtered scoremap
        labeled_sm_eroded, num = label(sm_max_filter_eroded)
        # if joint is 'critical' and we have too few labels then we try a workaround to ensure maximum found peaks
        # for all other joints - normal procedure with cutoff point at animal_number
        peaks = maximum_position(
            sm_joint, labels=labeled_sm_eroded, index=range(1, num + 1)
        )
        if num != animal_number:
            peaks = [
                tuple(peak)
                for peak in peak_local_max(
                    sm_joint, min_distance=4, num_peaks=animal_number
                )
            ]

        if len(peaks) > animal_number:
            peaks = peaks[: animal_number + 1]

        # using scoremap peaks to get the coordinates on original image
        for peak in peaks:
            offset = lr_joint[peak]
            prob = sm_joint[peak]  # not used
            # some weird DLC magic with stride and offsets
            coordinates = np.floor(
                np.array(peak)[::-1] * stride + 0.5 * stride + offset
            )
            all_peaks[joint].append([tuple(coordinates.astype(int)), joint])
    return all_peaks


def filter_pose_by_likelihood(pose, threshold: float = 0.1):
    """
       !!!FOR NOW THIS FUNCTION SETS THEM TO (0,0) due to missing float dtype in coordinate handling. Will be updated later on.
       filters pose estimation by likelihood threshold. Estimates below threshold are set to NaN and handled downstream
    of this function in calculate skeletons.
    :param pose: pose estimation (e.g., from DLC)
    :param threshold: likelihood threshold to filter by
    :return filtered_pose: pose estimation filtered by likelihood (may contain NaN)
    """
    # TODO: Update to NaN

    filtered_pose = pose.copy()

    for num, bp in enumerate(filtered_pose):
        if bp[2] < threshold:
            # set new threshold to "2" (number outside of normal range to signify filter
            # TODO: This should be np.NaN not 0,0
            filtered_pose[num] = np.array([0, 0, 2])

    return filtered_pose


def calculate_dlstream_skeletons(peaks: dict, animals_number: int) -> list:
    """
    Creating skeletons from given peaks
    There could be no more skeletons than animals_number
    Only unique skeletons output
    """
    # creating a cartesian product out of all joints
    # this product contains all possible variations (dots clusters) of all joints groups
    cartesian_p = product(*peaks.values(), repeat=1)

    def calculate_closest_distances(dots_cluster: list) -> float:
        """
        Calculating a sum of all distances between all dots in a cluster
        """
        # extracting dots coordinates from given list
        dots_coordinates = (dot[0] for dot in dots_cluster)
        # calculating sum of each dots cluster
        product_sum = sum(
            calculate_distance(*c) for c in combinations(dots_coordinates, 2)
        )
        return product_sum

    # sorting groups by their sum
    sorted_product = sorted(
        cartesian_p, key=lambda c: calculate_closest_distances(c), reverse=False
    )

    # creating skeletons from top dots cluster
    def compare_clusters(unique_clusters: list, new_cluster: tuple) -> bool:
        """
        Compare some new cluster against every existing unique cluster to find if it is unique
        :param unique_clusters: list of existing unique cluster
        :param new_cluster: cluster with same dots
        :return: if new cluster is unique
        """
        # compare each element of tuple for uniqueness
        # finding unique combinations of joints within all possible combinations
        compare = lambda cl1, cl2: not any([(s1 == s2) for s1, s2 in zip(cl1, cl2)])
        # create a uniqueness check list
        # so if a list consists at least one False then new_cluster is not unique
        comparison = [compare(u_cluster, new_cluster) for u_cluster in unique_clusters]
        return all(comparison)

    def create_animal_skeleton(dots_cluster: tuple) -> dict:
        """
        Creating a easy to read skeleton from dots cluster
        Format for each joint:
        {'joint_name': (x,y)}
        """
        skeleton = {}
        for dot in dots_cluster:
            skeleton[dot[-1]] = dot[0]
        return skeleton

    top_unique_clusters = []
    animal_skeletons = []

    if sorted_product:
        # add first cluster in our sorted list
        top_unique_clusters.append(sorted_product[0])
        for cluster in sorted_product[1:]:
            # check if cluster is unique and we have a room for it
            if (
                compare_clusters(top_unique_clusters, cluster)
                and len(top_unique_clusters) < animals_number
            ):
                top_unique_clusters.append(cluster)
            # there couldn't be more clusters then animal_number limit
            elif len(top_unique_clusters) == animals_number:
                break

    # creating a skeleton out of each cluster in our top clusters list
    for unique_cluster in top_unique_clusters:
        animal_skeletons.append(create_animal_skeleton(unique_cluster))

    return animal_skeletons


# maDLC
def get_ma_pose(image, config, session, inputs, outputs):
    """
    Gets scoremap, local reference and pose from DeepLabCut using given image
    Pose is most probable points for each joint, and not really used later
    Scoremap and local reference is essential to extract skeletons
    :param image: frame which would be analyzed
    :param config, session, inputs, outputs: DeepLabCut configuration and TensorFlow variables from load_deeplabcut()

    :return: tuple of scoremap, local reference and pose
    """
    scmap, locref, paf, pose = predict_multianimal.get_detectionswithcosts(
        image,
        config,
        session,
        inputs,
        outputs,
        outall=True,
<<<<<<< HEAD
        nms_radius=config["nmsradius"],
        det_min_score=config["minconfidence"],
=======
        nms_radius=5.0,
        det_min_score=0.1,
>>>>>>> 7571b736
        c_engine=False,
    )

    return pose


def calculate_ma_skeletons(
    pose: dict, animals_number: int, threshold: float = 0.1
) -> list:
    """
    Creating skeletons from given pose in maDLC
    There could be no more skeletons than animals_number
    Only unique skeletons output
    """

    def filter_mapredictions(pose):
        detection = []
        conf = np.array(pose["confidence"])
        coords = np.array(pose["coordinates"])
        for num, bp in enumerate(pose["coordinates"][0]):
            if len(bp) > 0:
                conf_bp = conf[num].flatten()
                fltred_bp = bp[conf_bp >= threshold, :]
                # todo: add function to only take top k-highest poses with k = animal number
                detection.append(fltred_bp)
            else:
                detection.append(np.array([]))
        return detection

    def extract_to_animal_skeleton(coords):
        """
        Creating a easy to read skeleton from dots cluster
        Format for each joint:
        {'joint_name': (x,y)}
        """
        bodyparts = np.array(coords)
        skeletons = {}
        for bp in range(len(bodyparts)):
            for animal_num in range(animals_number):
                if "Mouse" + str(animal_num + 1) not in skeletons.keys():
                    skeletons["Mouse" + str(animal_num + 1)] = {}
                if len(bodyparts[bp]) >= animals_number:
                    skeletons["Mouse" + str(animal_num + 1)][
                        "bp" + str(bp + 1)
                    ] = bodyparts[bp][animal_num].astype(float)
                else:
                    if animal_num < len(bodyparts[bp]):
                        skeletons["Mouse" + str(animal_num + 1)][
                            "bp" + str(bp + 1)
                        ] = bodyparts[bp][animal_num].astype(float)
                    else:
                        skeletons["Mouse" + str(animal_num + 1)][
                            "bp" + str(bp + 1)
                        ] = np.array([np.NaN, np.NaN])

        return skeletons

    detections = filter_mapredictions(pose)
    animal_skeletons = extract_to_animal_skeleton(detections)
    animal_skeletons = list(animal_skeletons.values())

    return animal_skeletons


# DLC LIVE & DeepPoseKit
def load_dpk():
    model = load_model(MODEL_PATH)
    return model.predict_model


def load_dlc_live():
    return DLCLive(MODEL_PATH)


def load_sleap():
    model = load_model(MODEL_PATH)
    model.inference_model
    return model.inference_model


def flatten_maDLC_skeletons(skeletons):
    """Flattens maDLC multi skeletons into one skeleton to simulate dlc output
    where animals are not identical e.g. for animals with different fur colors (SIMBA)"""
    flat_skeletons = dict()
    for num, skeleton in enumerate(skeletons):
        for bp, value in skeleton.items():
            flat_skeletons[f"{num}_{bp}"] = value

    return [flat_skeletons]


def split_flat_skeleton(skeletons):
    """Splits flat multi skeletons (e.g. from flatten_maDLCskeleton) into seperate skeleton to simulate output
    where animals are identity tracked (e.g. SLEAP)"""
    flat_skeletons = skeletons[0]
    split_skeletons = []
    bp_per_animal, remainder = divmod(len(flat_skeletons), ANIMALS_NUMBER)
    if remainder > 0:
        raise SkeletonError(
            f"The number of body parts ({len(flat_skeletons)}) cannot be split equally into {ANIMALS_NUMBER} animals."
        )
    else:
        for animal in range(ANIMALS_NUMBER):
            single_skeleton = list(flat_skeletons.keys())[
                bp_per_animal * animal : bp_per_animal * animal + bp_per_animal
            ]
            split_skeletons.append(
                {x: flat_skeletons[x] for x in flat_skeletons if x in single_skeleton}
            )

    return split_skeletons


def transform_2skeleton(pose):
    """
    Transforms pose estimation into DLStream style "skeleton" posture.
    If ALL_BODYPARTS is not sufficient, it will autoname the bodyparts in style bp0, bp1 ...
    """
    try:
        skeleton = dict()
        counter = 0
        for bp in pose:
            skeleton[ALL_BODYPARTS[counter]] = tuple(np.array(bp[0:2], dtype=float))
            counter += 1
    except IndexError:
        skeleton = dict()
        counter = 0
        for bp in pose:
            skeleton[f"bp{counter}"] = tuple(np.array(bp[0:2], dtype=float))
            counter += 1

    return skeleton


def transform_2pose(skeleton):
    pose = np.array([*skeleton.values()])
    return pose


def handle_missing_bp(animal_skeletons: list):
    """handles missing bodyparts (NaN values) by selected method in advanced_settings.ini
    If HANDLE_MISSING is skip: the complete skeleton is removed (default);
    If HANDLE_MISSING is null: the missing coordinate is set to 0.0, not recommended for experiments
     where continuous monitoring of parameters is necessary.
    If HANDLE_MISSING is pass: the missing coordinate is left NaN. This is useful to keep identities, but can yield
        unexpected results down the line if NaN values are not caught.
    If HANDLE_MISSING is reset: the whole skeleton is set to NaN. This is useful to keep identities, but can yield
        unexpected results down the line if NaN values are not caught.

    Missing skeletons will not be passed to the trigger, while resetting coordinates might lead to false results returned
    by triggers.


    :param: animal_skeletons: list of skeletons returned by calculate skeleton
    :return animal_skeleton with handled missing values"""

    for skeleton in animal_skeletons:
        for bodypart, coordinates in skeleton.items():
            np_coords = np.array((coordinates))
            if any(np.isnan(np_coords)):
                if HANDLE_MISSING == "pass":
                    # do nothing
                    pass
                elif HANDLE_MISSING == "skip":
                    # remove the whole skeleton
                    animal_skeletons.remove(skeleton)
                    break
                elif HANDLE_MISSING == "null":
                    # remove replace coordinates with 0,0
                    new_coordinates = np.nan_to_num(np_coords, copy=True)
                    skeleton[bodypart] = tuple(new_coordinates)
                elif HANDLE_MISSING == "reset":
                    # reset complete skeleton to NaN, NaN
                    reset_skeleton = {bp: (np.NaN, np.NaN) for bp in skeleton}
                    animal_skeletons = [
                        reset_skeleton if i == skeleton else i for i in animal_skeletons
                    ]
                    break
                else:
                    animal_skeletons.remove(skeleton)
                    break

    return animal_skeletons


<<<<<<< HEAD
=======
def arrange_flatskeleton(skeleton, n_animals, n_bp_animal, switch_dict):
    """changes sequence of bodypart sets (skeletons) in multi animal tracking with flat skeleton output (multiple animals in single skeleton) by switching position of pairs.
    E.g. in pose estimation with different fur colors. Note: When switching muliple animals the new position of the previous switches will be used.
    :param skeleton: flat skeleton of pose estimation in style {bp1: (x,y), bp2: (x2,y2) ...}
    :param n_animals: number of animals in total represented by skeleton
    :param n_bp_animal: number of bodyparts per animal in skeleton
    :param switch_dict: dictionary containing position of bodypart set (animal) in flat skeleton as key and bp set to exchange with as value.
            e.g. switch_dict = dict(1 = 2, 3 = 4)
    :return: skeleton with new order
    """
    flat_pose = transform_2pose(skeleton)
    ra_dict = {}
    # slicing the animals out
    for num_animal in range(n_animals):
        ra_dict[num_animal] = flat_pose[
            num_animal * n_bp_animal : num_animal * n_bp_animal + n_bp_animal
        ]
    # switching positions
    for orig_pos, switch_pos in switch_dict.items():
        # extract old
        orig = ra_dict[orig_pos]
        switch = ra_dict[switch_pos]
        # set to new position
        ra_dict[orig_pos] = switch
        ra_dict[switch_pos] = orig
    # extracting pose
    arranged_pose = np.array([*ra_dict.values()]).reshape(flat_pose.shape)
    # transforming it to skeleton
    flat_skeleton = transform_2skeleton(arranged_pose)
    return flat_skeleton


>>>>>>> 7571b736
def calculate_skeletons_dlc_live(pose) -> list:
    """
    Creating skeletons from given pose
    There could be no more skeletons than animals_number
    Only unique skeletons output
    """
    skeletons = [transform_2skeleton(pose)]
    return skeletons


def calculate_sleap_skeletons(pose) -> list:
    """
    Creating skeleton from sleap output
    """
    skeletons = []
    for animal in range(pose.shape[0]):
        skeleton = transform_2skeleton(pose[animal])
        skeletons.append(skeleton)
    return skeletons


def calculate_skeletons(peaks: dict, animals_number: int) -> list:
    """
    Creating skeletons from given peaks
    There could be no more skeletons than animals_number
    Only unique skeletons output
    adaptive to chosen model origin
    """
    if MODEL_ORIGIN == "DLC":
<<<<<<< HEAD
        animal_skeletons = calculate_dlstream_skeletons(peaks, animals_number)
=======
        animal_skeletons = calculate_skeletons_dlc_live(peaks)
        # TODO: alter back to original
        # animal_skeletons = calculate_dlstream_skeletons(peaks, animals_number)
>>>>>>> 7571b736
        if animals_number != 1 and SPLIT_MA:
            animal_skeletons = split_flat_skeleton(animal_skeletons)
        else:
            pass

    elif MODEL_ORIGIN == "MADLC":
        animal_skeletons = calculate_ma_skeletons(peaks, animals_number)
        if FLATTEN_MA:
            animal_skeletons = flatten_maDLC_skeletons(animal_skeletons)
        else:
            pass

    elif MODEL_ORIGIN == "DLC-LIVE" or MODEL_ORIGIN == "DEEPPOSEKIT":
        animal_skeletons = calculate_skeletons_dlc_live(peaks)
        if animals_number != 1 and not SPLIT_MA:
            raise SkeletonError(
                "Multiple animals are currently not supported by DLC-LIVE."
                " If you are using differently colored animals, please refer to the bodyparts directly (as a flattened skeleton) or use SPLIT_MA in the advanced settings."
            )
        elif SPLIT_MA:
            animal_skeletons = split_flat_skeleton(animal_skeletons)
        else:
            pass

    elif MODEL_ORIGIN == "SLEAP":
        animal_skeletons = calculate_sleap_skeletons(peaks)
        if FLATTEN_MA:
            animal_skeletons = flatten_maDLC_skeletons(animal_skeletons)
        elif animals_number != 1 and SPLIT_MA:
            animal_skeletons = split_flat_skeleton(animal_skeletons)
        else:
            pass

    animal_skeletons = handle_missing_bp(animal_skeletons)

    return animal_skeletons<|MERGE_RESOLUTION|>--- conflicted
+++ resolved
@@ -294,13 +294,8 @@
         inputs,
         outputs,
         outall=True,
-<<<<<<< HEAD
-        nms_radius=config["nmsradius"],
-        det_min_score=config["minconfidence"],
-=======
         nms_radius=5.0,
         det_min_score=0.1,
->>>>>>> 7571b736
         c_engine=False,
     )
 
@@ -486,8 +481,6 @@
     return animal_skeletons
 
 
-<<<<<<< HEAD
-=======
 def arrange_flatskeleton(skeleton, n_animals, n_bp_animal, switch_dict):
     """changes sequence of bodypart sets (skeletons) in multi animal tracking with flat skeleton output (multiple animals in single skeleton) by switching position of pairs.
     E.g. in pose estimation with different fur colors. Note: When switching muliple animals the new position of the previous switches will be used.
@@ -520,7 +513,6 @@
     return flat_skeleton
 
 
->>>>>>> 7571b736
 def calculate_skeletons_dlc_live(pose) -> list:
     """
     Creating skeletons from given pose
@@ -550,13 +542,7 @@
     adaptive to chosen model origin
     """
     if MODEL_ORIGIN == "DLC":
-<<<<<<< HEAD
         animal_skeletons = calculate_dlstream_skeletons(peaks, animals_number)
-=======
-        animal_skeletons = calculate_skeletons_dlc_live(peaks)
-        # TODO: alter back to original
-        # animal_skeletons = calculate_dlstream_skeletons(peaks, animals_number)
->>>>>>> 7571b736
         if animals_number != 1 and SPLIT_MA:
             animal_skeletons = split_flat_skeleton(animal_skeletons)
         else:
