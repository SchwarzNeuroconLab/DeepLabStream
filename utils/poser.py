"""
DeepLabStream
© J.Schweihoff, M. Loshakov
University Bonn Medical Faculty, Germany
https://github.com/SchwarzNeuroconLab/DeepLabStream
Licensed under GNU General Public License v3.0
"""

import sys
import os
import importlib.util
from itertools import product, combinations

import numpy as np
from skimage.feature import peak_local_max
from scipy.ndimage.measurements import label, maximum_position
from scipy.ndimage.morphology import generate_binary_structure, binary_erosion
from scipy.ndimage.filters import maximum_filter

from utils.analysis import calculate_distance
from utils.configloader import MODEL_ORIGIN, MODEL_NAME, MODEL_PATH, ALL_BODYPARTS


# trying importing functions using deeplabcut module, if DLC 2 is installed correctly
if MODEL_ORIGIN in ('DLC', 'MADLC'):
    try:
        # checking for DLC-core
        if importlib.util.find_spec('deeplabcutcore') is not None:
            import deeplabcutcore.pose_estimation_tensorflow.nnet.predict as predict
            from deeplabcutcore.pose_estimation_tensorflow.config import load_config
        # trying to import "classic" DLC2
        else:
            import deeplabcut.pose_estimation_tensorflow.nnet.predict as predict
            from deeplabcut.pose_estimation_tensorflow.config import load_config

            if MODEL_ORIGIN == 'MADLC':
                from deeplabcut.pose_estimation_tensorflow.nnet import predict_multianimal

        models_folder = 'pose_estimation_tensorflow/models/'
    # if not DLC 2 is not installed, try import from DLC 1 the old way
    except ImportError:
        # adding DLC posing path and loading modules from it
        sys.path.insert(0, MODEL_PATH + "/pose-tensorflow")
        from config import load_config
        from nnet import predict
        models_folder = 'pose-tensorflow/models/'

elif MODEL_ORIGIN == 'DEEPPOSEKIT':
    from deepposekit.models import load_model

elif MODEL_ORIGIN == 'DLC-LIVE':
    from dlclive import DLCLive
    from utils.configloader import MODEL_PATH

elif MODEL_ORIGIN == 'SLEAP':
    from sleap import load_model
    from utils.configloader import MODEL_PATH


def load_deeplabcut():
    """
    Loads TensorFlow with predefined in config DeepLabCut model

    :return: tuple of DeepLabCut config, TensorFlow session, inputs and outputs
    """
    model = os.path.join(MODEL_PATH, models_folder, MODEL_NAME)
    cfg = load_config(os.path.join(model, 'test/pose_cfg.yaml'))
    snapshots = sorted([sn.split('.')[0] for sn in os.listdir(model + '/train/') if "index" in sn])
    cfg['init_weights'] = model + '/train/' + snapshots[-1]

    sess, inputs, outputs = predict.setup_pose_prediction(cfg)
    return cfg, sess, inputs, outputs


# pure DLC
def get_pose(image, config, session, inputs, outputs):
    """
    Gets scoremap, local reference and pose from DeepLabCut using given image
    Pose is most probable points for each joint, and not really used later
    Scoremap and local reference is essential to extract skeletons
    :param image: frame which would be analyzed
    :param config, session, inputs, outputs: DeepLabCut configuration and TensorFlow variables from load_deeplabcut()

    :return: tuple of scoremap, local reference and pose
    """
    scmap, locref, pose = predict.getpose(image, config, session, inputs, outputs, True)
    return scmap, locref, pose


def find_local_peaks_new(scoremap: np.ndarray, local_reference: np.ndarray, animal_number: int, config: dict) -> dict:
    """
    Function for finding local peaks for each joint on provided scoremap
    :param scoremap: scmap from get_pose function
    :param local_reference: locref from get_pose function
    :param animal_number: number of animals for which we need to find peaks, also used for critical joints
        Critical joint are used to define skeleton of an animal
        There can not be more than animal_number point for each critical joint
    :param config: DeepLabCut config from load_deeplabcut()

    :returns all_joints dictionary with coordinates as list of tuples for each joint
    """

    # loading animal joints from config
    all_joints_names = config['all_joints_names']
    # critical_joints = ['neck', 'tailroot']
    all_peaks = {}
    # loading stride from config
    stride = config['stride']
    # filtering scoremap
    scoremap[scoremap < 0.1] = 0
    for joint_num, joint in enumerate(all_joints_names):
        all_peaks[joint] = []
        # selecting the joint in scoremap and locref
        lr_joint = local_reference[:, :, joint_num]
        sm_joint = scoremap[:, :, joint_num]
        # applying maximum filter with footprint
        neighborhood = generate_binary_structure(2, 1)
        sm_max_filter = maximum_filter(sm_joint, footprint=neighborhood)
        # eroding filtered scoremap
        erosion_structure = generate_binary_structure(2, 3)
        sm_max_filter_eroded = binary_erosion(sm_max_filter, structure=erosion_structure).astype(sm_max_filter.dtype)
        # labeling eroded filtered scoremap
        labeled_sm_eroded, num = label(sm_max_filter_eroded)
        # if joint is 'critical' and we have too few labels then we try a workaround to ensure maximum found peaks
        # for all other joints - normal procedure with cutoff point at animal_number
        peaks = maximum_position(sm_joint, labels=labeled_sm_eroded, index=range(1, num + 1))
        if num != animal_number:
            peaks = [tuple(peak) for peak in peak_local_max(sm_joint, min_distance=4, num_peaks=animal_number)]

        if len(peaks) > animal_number:
            peaks = peaks[:animal_number + 1]

        # using scoremap peaks to get the coordinates on original image
        for peak in peaks:
            offset = lr_joint[peak]
            prob = sm_joint[peak]  # not used
            # some weird DLC magic with stride and offsets
            coordinates = np.floor(np.array(peak)[::-1] * stride + 0.5 * stride + offset)
            all_peaks[joint].append([tuple(coordinates.astype(int)), joint])
    return all_peaks


def calculate_dlstream_skeletons(peaks: dict, animals_number: int) -> list:
    """
    Creating skeletons from given peaks
    There could be no more skeletons than animals_number
    Only unique skeletons output
    """
    # creating a cartesian product out of all joints
    # this product contains all possible variations (dots clusters) of all joints groups
    cartesian_p = product(*peaks.values(), repeat=1)

    def calculate_closest_distances(dots_cluster: list) -> float:
        """
        Calculating a sum of all distances between all dots in a cluster
        """
        # extracting dots coordinates from given list
        dots_coordinates = (dot[0] for dot in dots_cluster)
        # calculating sum of each dots cluster
        product_sum = sum(calculate_distance(*c) for c in combinations(dots_coordinates, 2))
        return product_sum

    # sorting groups by their sum
    sorted_product = sorted(cartesian_p, key=lambda c: calculate_closest_distances(c), reverse=False)

    # creating skeletons from top dots cluster
    def compare_clusters(unique_clusters: list, new_cluster: tuple) -> bool:
        """
        Compare some new cluster against every existing unique cluster to find if it is unique
        :param unique_clusters: list of existing unique cluster
        :param new_cluster: cluster with same dots
        :return: if new cluster is unique
        """
        # compare each element of tuple for uniqueness
        # finding unique combinations of joints within all possible combinations
        compare = lambda cl1, cl2: not any([(s1 == s2) for s1, s2 in zip(cl1, cl2)])
        # create a uniqueness check list
        # so if a list consists at least one False then new_cluster is not unique
        comparison = [compare(u_cluster, new_cluster) for u_cluster in unique_clusters]
        return all(comparison)

    def create_animal_skeleton(dots_cluster: tuple) -> dict:
        """
        Creating a easy to read skeleton from dots cluster
        Format for each joint:
        {'joint_name': (x,y)}
        """
        skeleton = {}
        for dot in dots_cluster:
            skeleton[dot[-1]] = dot[0]
        return skeleton

    top_unique_clusters = []
    animal_skeletons = []

    if sorted_product:
        # add first cluster in our sorted list
        top_unique_clusters.append(sorted_product[0])
        for cluster in sorted_product[1:]:
            # check if cluster is unique and we have a room for it
            if compare_clusters(top_unique_clusters, cluster) and len(top_unique_clusters) < animals_number:
                top_unique_clusters.append(cluster)
            # there couldn't be more clusters then animal_number limit
            elif len(top_unique_clusters) == animals_number:
                break

    # creating a skeleton out of each cluster in our top clusters list
    for unique_cluster in top_unique_clusters:
        animal_skeletons.append(create_animal_skeleton(unique_cluster))

    return animal_skeletons


# maDLC
def get_ma_pose(image, config, session, inputs, outputs):
    """
    Gets scoremap, local reference and pose from DeepLabCut using given image
    Pose is most probable points for each joint, and not really used later
    Scoremap and local reference is essential to extract skeletons
    :param image: frame which would be analyzed
    :param config, session, inputs, outputs: DeepLabCut configuration and TensorFlow variables from load_deeplabcut()

    :return: tuple of scoremap, local reference and pose
    """
    scmap, locref, paf, pose = predict_multianimal.get_detectionswithcosts(image, config, session, inputs, outputs,
                                                                           outall=True,
                                                                           nms_radius=config['nmsradius'],
                                                                           det_min_score=config['minconfidence'],
                                                                           c_engine=False)

    return pose


def calculate_ma_skeletons(pose: dict, animals_number: int, threshold = 0.1) -> list:
    """
    Creating skeletons from given pose in maDLC
    There could be no more skeletons than animals_number
    Only unique skeletons output
    """
    def filter_mapredictions(pose):
        detection = []
        conf = np.array(pose['confidence'])
        coords = np.array(pose['coordinates'])
        for num, bp in enumerate(pose['coordinates'][0]):
            if len(bp) > 0:
                conf_bp = conf[num].flatten()
                fltred_bp = bp[conf_bp >= threshold, :]
                #todo: add function to only take top k-highest poses with k = animal number
                detection.append(fltred_bp)
            else:
                detection.append(np.array([]))
        return detection

    def extract_to_animal_skeleton(coords):
        """
        Creating a easy to read skeleton from dots cluster
        Format for each joint:
        {'joint_name': (x,y)}
        """
        bodyparts = np.array(coords)
        skeletons = {}
        for bp in range(len(bodyparts)):
            for animal_num in range(animals_number):
                if 'Mouse'+str(animal_num+1) not in skeletons.keys():
                    skeletons['Mouse' + str(animal_num + 1)] = {}
                if len(bodyparts[bp]) >= animals_number:
                    skeletons['Mouse'+str(animal_num+1)]['bp' + str(bp + 1)] = bodyparts[bp][animal_num].astype(int)
                else:
                    if animal_num < len(bodyparts[bp]):
                        skeletons['Mouse'+str(animal_num+1)]['bp' + str(bp + 1)] = bodyparts[bp][animal_num].astype(int)
                    else:
                        skeletons['Mouse'+str(animal_num+1)]['bp' + str(bp + 1)] = np.array([0,0])

        return skeletons
    detections = filter_mapredictions(pose)
    animal_skeletons = extract_to_animal_skeleton(detections)
    animal_skeletons = list(animal_skeletons.values())

    return animal_skeletons


# DLC LIVE & DeepPoseKit & SLEAP
def load_dpk():
    model = load_model(MODEL_PATH)
    return model.predict_model


def load_dlc_live():
    return DLCLive(MODEL_PATH)

def flatten_maDLC_skeletons(skeletons):
    """Flattens maDLC multi skeletons into one skeleton to simulate dlc output
    where animals are not identical e.g. for animals with different fur colors (SIMBA)"""
    flat_skeletons = dict()
    for num, skeleton in enumerate(skeletons):
        for bp, value in skeleton.items():
            flat_skeletons[f'{num}_{bp}'] = value

    return [flat_skeletons]

<<<<<<< HEAD
"""DLC LIVE & DeepPoseKit"""
=======

def load_sleap():
    #TODO: THIS IS A FIXED PATH
    print(MODEL_PATH)
    model = load_model(MODEL_PATH)
    model.inference_model
    return model.inference_model
>>>>>>> c9296c45


def transform_2skeleton(pose):
    """
    Transforms pose estimation into DLStream style "skeleton" posture.
    If ALL_BODYPARTS is not sufficient, it will autoname the bodyparts in style bp1, bp2 ...
    """
    try:
        skeleton = dict()
        counter = 0
        for bp in pose:
            skeleton[ALL_BODYPARTS[counter]] = tuple(np.array(bp[0:2], dtype=int))
            counter += 1
    except IndexError:
        skeleton = dict()
        counter = 0
        for bp in pose:
            skeleton[f'bp{counter}'] = tuple(np.array(bp[0:2], dtype=int))
            counter += 1

    return skeleton


def transform_2pose(skeleton):
    pose = np.array([*skeleton.values()])
    return pose


def calculate_skeletons_dlc_live(pose) -> list:
    """
    Creating skeletons from given pose
    There could be no more skeletons than animals_number
    Only unique skeletons output
    """
    skeletons = [transform_2skeleton(pose)]
    return skeletons

def calculate_sleap_skeletons(pose, animals_number)-> list:
    """
    Creating skeleton from sleap output
    """
    skeletons = []
    for animal in range(pose.shape[0]):
        skeleton = transform_2skeleton(pose[animal])
        skeletons.append(skeleton)
    return skeletons


def calculate_skeletons(peaks: dict, animals_number: int) -> list:
    """
    Creating skeletons from given peaks
    There could be no more skeletons than animals_number
    Only unique skeletons output
    adaptive to chosen model origin
    """
    if MODEL_ORIGIN == 'DLC':
        #TODO: Remove to original
        #animal_skeletons = calculate_dlstream_skeletons(peaks, animals_number)
        animal_skeletons = calculate_skeletons_dlc_live(peaks, animals_number)

    elif MODEL_ORIGIN == 'MADLC':
        #TODO: find solution that does not merge ma skeletons into one big bodypart collection and utilizes the seperate instances
        animal_skeletons = calculate_ma_skeletons(peaks, animals_number)
        animal_skeletons = flatten_maDLC_skeletons(animal_skeletons)

    elif MODEL_ORIGIN == 'DLC-LIVE' or MODEL_ORIGIN == 'DEEPPOSEKIT':
        if animals_number != 1:
            raise ValueError('Multiple animals are currently not supported by DLC-LIVE.'
                             ' If you are using differently colored animals, please refer to the bodyparts directly.')
        animal_skeletons = calculate_skeletons_dlc_live(peaks)

    elif MODEL_ORIGIN == 'SLEAP':
        animal_skeletons = calculate_sleap_skeletons(peaks, animals_number)
    return animal_skeletons

<|MERGE_RESOLUTION|>--- conflicted
+++ resolved
@@ -298,9 +298,6 @@
 
     return [flat_skeletons]
 
-<<<<<<< HEAD
-"""DLC LIVE & DeepPoseKit"""
-=======
 
 def load_sleap():
     #TODO: THIS IS A FIXED PATH
@@ -308,7 +305,6 @@
     model = load_model(MODEL_PATH)
     model.inference_model
     return model.inference_model
->>>>>>> c9296c45
 
 
 def transform_2skeleton(pose):
