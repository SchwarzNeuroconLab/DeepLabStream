--- conflicted
+++ resolved
@@ -20,13 +20,10 @@
 from utils.generic import VideoManager, WebCamManager, GenericManager
 from utils.configloader import RESOLUTION, FRAMERATE, OUT_DIR, MODEL_NAME, MULTI_CAM, STACK_FRAMES, \
     ANIMALS_NUMBER, STREAMS, STREAMING_SOURCE, MODEL_ORIGIN, CROP, CROP_X, CROP_Y
-<<<<<<< HEAD
-from utils.plotter import plot_bodyparts, plot_metadata_frame
-=======
 from utils.plotter import plot_bodyparts,plot_metadata_frame
->>>>>>> 85e0d2b6
 from utils.poser import load_deeplabcut,load_dpk,load_dlc_live,get_pose,calculate_skeletons, \
     find_local_peaks_new,get_ma_pose,load_sleap
+
 
 def create_video_files(directory, devices, resolution, framerate, codec):
     """
@@ -286,14 +283,9 @@
                     index, frame = input_q.get()
                     if MODEL_ORIGIN == 'DLC':
                         scmap, locref, pose = get_pose(frame, config, sess, inputs, outputs)
-<<<<<<< HEAD
                         # TODO: Remove alterations to original
                         #peaks = find_local_peaks_new(scmap, locref, ANIMALS_NUMBER, config)
                         peaks = pose
-=======
-                        peaks = find_local_peaks_new(scmap, locref, ANIMALS_NUMBER, config)
-                        #peaks = pose
->>>>>>> 85e0d2b6
                     if MODEL_ORIGIN == 'MADLC':
                         peaks = get_ma_pose(frame, config, sess, inputs, outputs)
 
