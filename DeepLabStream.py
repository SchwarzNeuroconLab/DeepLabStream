#!/usr/bin/env python
"""
DeepLabStream
© J.Schweihoff, M. Loshakov
University Bonn Medical Faculty, Germany
https://github.com/SchwarzNeuroconLab/DeepLabStream
Licensed under GNU General Public License v3.0
"""
import time
import os
import sys
import multiprocessing as mp
from importlib.util import find_spec

import cv2
import numpy as np
import pandas as pd
import click

<<<<<<< HEAD
from utils.configloader import RESOLUTION, FRAMERATE, OUT_DIR, MODEL_NAME,  MULTI_CAM, STACK_FRAMES, \
    ANIMALS_NUMBER, STREAMS, STREAMING_SOURCE
from utils.poser import load_deeplabcut, get_pose, find_local_peaks_new, calculate_skeletons
from utils.plotter import plot_bodyparts, plot_metadata_frame
=======
from utils.generic import VideoManager, WebCamManager, GenericManager
from utils.configloader import RESOLUTION, FRAMERATE, OUT_DIR, MODEL_NAME, MULTI_CAM, STACK_FRAMES, \
    ANIMALS_NUMBER, STREAMS, STREAMING_SOURCE, MODEL_ORIGIN
from utils.plotter import plot_bodyparts, plot_metadata_frame
from utils.poser import load_deeplabcut, load_dpk, load_dlc_live, get_pose, calculate_skeletons,\
    find_local_peaks_new, get_ma_pose
>>>>>>> 65c94cfe


def create_video_files(directory, devices, resolution, framerate, codec):
    """
    Function to create videofiles for every available camera at once
    :param directory: directory to output files to
    :param devices: list of camera ids/names
    :param resolution: resolution in which to save the video
    :param framerate: framerate in which to save the video
    :param codec: codec in which to save the video
    :return: dictionary with files
    """
    files = {}
    for device in devices:
        file_name = 'VideoOutput' + device + '-' + time.strftime('%d%m%Y-%H%M%S') + '.avi'
        output_file = os.path.join(directory, file_name)
        out = cv2.VideoWriter(output_file, codec, framerate, resolution)
        files[device] = out
    return files


def create_row(index, animal_skeletons, experiment_status, experiment_trial, start_time=None):
    """
    Create a pd.Series for each frame from each camera with joints position
    :param experiment_trial: current trial name
    :param experiment_status: current experiment status
    :param index: frame index
    :param animal_skeletons: skeletons for that frame
    :param start_time: (optional) starting time point for Time column
    """
    row_dict = {}
    # creating joints columns
    for num, animal in enumerate(animal_skeletons):
        for joint, value in animal.items():
            row_dict[("Animal{}".format(num + 1),
                      joint, 'x')], row_dict[("Animal{}".format(num + 1), joint, 'y')] = value
    # optional time column
    if start_time is not None:
        row_dict[('Time', '', '')] = round(time.time() - start_time, 3)
    # experiment columns
    row_dict[('Experiment', 'Status', '')] = experiment_status
    if experiment_trial is None and experiment_status:
        row_dict[('Experiment', 'Trial', '')] = 'InterTrial'
    else:
        row_dict[('Experiment', 'Trial', '')] = experiment_trial
    row = pd.Series(row_dict, name=index)
    return row


def show_stream(frames):
    """
    Shows some number of stream frames, depending on cameras quantity
    :param frames: dictionary of frames in format of {camera:frame}
    """
    if STACK_FRAMES:
        if len(frames.values()) >= 2:
            stack = np.hstack(frames.values())
            cv2.imshow('stacked stream', stack.copy())
    else:
        for camera in frames:
            cv2.imshow(str(camera) + ' stream', frames[camera])


def cls():
    """
    Clear the screen
    """
    os.system('cls' if os.name == 'nt' else 'clear')


class DeepLabStream:
    """
    Class for managing everything stream-related
    """

    def __init__(self):
        """
        Initializing the DeepLabStream class with some predefined variables
        (more information for each below)
        """
        self._camera_manager = self.set_camera_manager()  # camera manager, used to get frames from the camera
        self._video_codec = cv2.VideoWriter_fourcc(*'DIVX')  # codec in which we output the videofiles
        self._start_time = None  # time of initialization
        self._data_row = {camera: {} for camera in self.cameras}  # dictionary for creating row of data for each frame
        self._data_output = {}  # dictionary for storing rows for dataframes
        self._stored_frames = {}  # dictionary for storing frames
        self._dlc_running = False  # has DeepLabCut started?
        self._experiment_running = False  # has experiment started?
        self._recording_running = False  # has recording started?
        self._video_files = None
        self._multiprocessing = None  # variable for multiprocessing tools
        self._experiment = self.set_up_experiment()
        self.frame_index = 0
        self._fps_counter = []
        self._fps = 0
        self.greetings()

    @staticmethod
    def set_camera_manager():
        """
        Trying to load each present camera manager, if installed
        Then checking for connected cameras and choosing the one with at least some cameras connected
        ! Camera managers cannot be mixed
        :return: the chosen camera manager
        """

        def select_camera_manager():
            """
            Function to select from all available camera managers
            """
            manager_list = []
            # loading realsense manager, if installed
            if find_spec("pyrealsense2") is not None:
                from utils.realsense import RealSenseManager
                realsense_manager = RealSenseManager()
                manager_list.append(realsense_manager)

            # loading basler manager, if installed
            if find_spec("pypylon") is not None:
                from utils.pylon import PylonManager
                pylon_manager = PylonManager()
                manager_list.append(pylon_manager)

            def check_for_cameras(camera_manager):
                """
                Helper method to get cameras, connected to that camera manager
                """
                cameras = camera_manager.get_connected_devices()
                if cameras:
                    print("Found {} {} camera(s)!".format(len(cameras), camera_manager.get_name()))
                    return True
                else:
                    return False

            # checking for connected cameras for all installed managers
            for manager in manager_list:
                if check_for_cameras(manager):
                    return manager
            else:
                # if no camera is found, try generic openCV manager
                generic_manager = GenericManager()
                return generic_manager

        MANAGER_SOURCE = {
            'video': VideoManager,
            'ipwebcam': WebCamManager,
            'camera': select_camera_manager
        }

        # initialize selected manager
        camera_manager = MANAGER_SOURCE.get(STREAMING_SOURCE)()
        if camera_manager is not None:
            return camera_manager
        else:
            raise ValueError(f'Streaming source {STREAMING_SOURCE} is not a valid option. \n'
                             f'Please choose from "video", "camera" or "ipwebcam".')

    @property
    def cameras(self):
        """
        Used to dynamically get every connected camera from camera manager
        """
        return self._camera_manager.get_connected_devices()

    @property
    def enabled_cameras(self):
        """
        Used to dynamically get every enabled camera from camera manager
        """
        return self._camera_manager.get_enabled_devices()

    ##########################
    # start cameras and stream
    ##########################
    def enable_streams(self, streams: list):
        """
        Enabling streams if they are recognized
        :param streams: list of stream names
        """
        available_streams = ['color', 'depth', 'infrared']
        for stream in streams:
            if stream in available_streams:
                self._camera_manager.enable_stream(RESOLUTION, FRAMERATE, stream)
            else:
                print('Stream type {} not found!\n'
                      'Allowed stream types: {}'.format(stream, available_streams))

    def start_cameras(self, streams: list, multi_cam: bool = True):
        """
        Enabling streams and starting cameras with enabled streams
        If multicam then use all available cameras, else prompt for each
        :param streams: list
        :param multi_cam: bool
        """
        # enabling streams
        self.enable_streams(streams)
        # starting cameras
        # self._start_time = time.time()
        if multi_cam:
            print("Starting all available cameras")
            self._camera_manager.enable_all_devices()
        else:
            if len(self.cameras) != 0:
                print("Starting first available camera {}".format(self.cameras[0]))
                self._camera_manager.enable_device(self.cameras[0])
            else:
                print("No cameras found.")
                print("Exiting script...")
                sys.exit()
        # creating output for dataframe
        # self.create_output()

    def stop_cameras(self):
        print("Stopping all cameras")
        self._camera_manager.stop()

    #######################
    # video outputting part
    #######################
    def start_recording(self):
        self.create_videofiles()
        self._recording_running = True

    def create_videofiles(self):
        """
        Create video files dictionary by cameras names
        """
        self._video_files = create_video_files(OUT_DIR, self.enabled_cameras, RESOLUTION, FRAMERATE, self._video_codec)

    def write_video(self, frames: dict, index: int):
        """
        Make actual videos from frames
        :param frames: dict with frames, sorted by camera
        :param index: int frame number
        """
        for camera in frames:
            font = cv2.FONT_HERSHEY_SIMPLEX
            # puts the frame index in the top-left corner
            cv2.putText(frames[camera], str(index), (1, 15), font, 0.5, (0, 0, 255))
            self._video_files[camera].write(frames[camera])

    ######################
    # setting up DLC usage
    ######################
    @staticmethod
    def get_pose_mp(input_q, output_q):
        """
        Process to be used for each camera/DLC stream of analysis
        Designed to be run in an infinite loop
        :param input_q: index and corresponding frame
        :param output_q: index and corresponding analysis
        """

<<<<<<< HEAD
        if MODEL_ORIGIN == 'DLC' or  MODEL_ORIGIN == 'MADLC':
            from utils.poser import find_local_peaks_new
=======
        if MODEL_ORIGIN in ('DLC', 'MADLC'):
>>>>>>> 65c94cfe
            config, sess, inputs, outputs = load_deeplabcut()
            while True:
                if input_q.full():
                    index, frame = input_q.get()
                    if MODEL_ORIGIN == 'DLC':
                        scmap, locref, pose = get_pose(frame, config, sess, inputs, outputs)
<<<<<<< HEAD
                        #TODO: Remove once useless
                        #peaks = find_local_peaks_new(scmap, locref, ANIMALS_NUMBER, config)
                        peaks = pose
=======
                        # TODO: Remove alterations to original
                        peaks = find_local_peaks_new(scmap, locref, ANIMALS_NUMBER, config)
                        # peaks = pose
>>>>>>> 65c94cfe
                    if MODEL_ORIGIN == 'MADLC':
                        peaks = get_ma_pose(frame, config, sess, inputs, outputs)

                    output_q.put((index, peaks))

        elif MODEL_ORIGIN == 'DLC-LIVE':
            dlc_live = load_dlc_live()
            while True:
                if input_q.full():
                    index, frame = input_q.get()
                    if not dlc_live.is_initialized:
                        peaks = dlc_live.init_inference(frame)
                    else:
                        peaks = dlc_live.get_pose(frame)

                    output_q.put((index, peaks))

        elif MODEL_ORIGIN == 'DEEPPOSEKIT':
            predict_model = load_dpk()
            while True:
                if input_q.full():
                    index, frame = input_q.get()
                    frame = frame[..., 1][..., None]
                    st_frame = np.stack([frame])
                    prediction = predict_model.predict(st_frame, batch_size=1, verbose=True)
                    peaks = prediction[0, :, :2]
                    output_q.put((index, peaks))
        else:
            raise ValueError(f'Model origin {MODEL_ORIGIN} not available.')

    @staticmethod
    def create_mp_tools(devices):
        """
        Creating easy to use dictionaries for our multiprocessing needs
        :param devices: list of cameras for each we should create a separate process
        :return: dictionary with process and queues for each device
        """
        device_mps = {}
        for device in devices:
            # creating queues
            device_mps[device] = {'input': mp.Queue(1), 'output': mp.Queue(1)}

            # creating process
            process = mp.Process(target=DeepLabStream.get_pose_mp, args=(device_mps[device]['input'],
                                                                         device_mps[device]['output']),
                                 name=device)
            device_mps[device]['process'] = process
        return device_mps

    def set_up_multiprocessing(self):
        """
        Creating multiprocessing tools
        """
        self._multiprocessing = self.create_mp_tools(self.enabled_cameras)

    def start_dlc(self):
        """
        Starting DLC in stand-alone process for each available camera
        """
        for camera in self.enabled_cameras:
            self._multiprocessing[camera]['process'].start()
        self._dlc_running = True

    #####################
    # working with frames
    #####################
    def get_frames(self) -> tuple:
        """
        Get new frameset from each camera and make color frames and infrared frames useful
        :return: color_frames, depth_maps, infrared_frames
        """
        c_frames, d_maps, i_frames = self._camera_manager.get_frames()
        for camera in c_frames:
            c_frames[camera] = np.asanyarray(c_frames[camera])
        for camera in i_frames:
            i_frames[camera] = np.asanyarray(i_frames[camera])
        return c_frames, d_maps, i_frames

    def input_frames_for_analysis(self, frames: tuple, index: int):
        """
        Passing the frame and its index to DLC process
        :param frames: frameset from camera manager
        :param index: index of a frameset
        """
        if self._dlc_running:
            c_frames, d_maps, i_frames = frames
            for camera in self._multiprocessing:
                if self._multiprocessing[camera]['input'].empty():
                    # passes color frame to analysis
                    frame = c_frames[camera]
                    frame_time = time.time()
                    self._multiprocessing[camera]['input'].put((index, frame))
                    if d_maps:
                        self.store_frames(camera, frame, d_maps[camera], frame_time)
                    else:
                        self.store_frames(camera, frame, None, frame_time)

    def get_analysed_frames(self) -> tuple:
        """
        The main magic is happening here
        Getting the data from DLC processes
        Plotting the data
        Checking data in experiments
        Gathering data to a series
        """
        if self._dlc_running:
            analysed_frames = {}
            analysis_time = None
            frame_width, frame_height = RESOLUTION
            for camera in self._multiprocessing:
                if self._multiprocessing[camera]['output'].full():
                    if self._start_time is None:
                        self._start_time = time.time()  # getting the first frame here

                    # Getting the analysed data
                    analysed_index, peaks = self._multiprocessing[camera]['output'].get()
                    skeletons = calculate_skeletons(peaks, ANIMALS_NUMBER)
                    print('', end='\r', flush=True)  # this is the line you should not remove
                    analysed_frame, depth_map, input_time = self.get_stored_frames(camera)
                    analysis_time = time.time() - input_time

                    # Calculating FPS and plotting the data on frame
                    self.calculate_fps(analysis_time if analysis_time != 0 else 0.01)
                    frame_time = time.time() - self._start_time
                    analysed_image = plot_metadata_frame(
                        plot_bodyparts(analysed_frame, skeletons),
                        frame_width, frame_height, self._fps, frame_time)

                    # Experiments
                    if self._experiment.experiment_finished and self._experiment_running:
                        self._experiment_running = False

                    if self._experiment_running and not self._experiment.experiment_finished:
                        #todo: find solution to make this work for experiments checking on more than one skeleton at a time.
                        for skeleton in skeletons:
                            self._experiment.check_skeleton(analysed_image, skeleton)

                    # Gathering data as pd.Series for output
                    if self._data_output:
                        self.append_row(camera, analysed_index, skeletons,
                                        self._experiment_running, self._experiment.get_trial(), self._start_time)

                    analysed_frames[camera] = analysed_image
            return analysed_frames, analysis_time

    def store_frames(self, camera: str, c_frame, d_map, frame_time: float):
        """
        Store frames currently sent for analysis
        :param camera: camera name
        :param c_frame: color frame
        :param d_map: depth map
        :param frame_time: inputting time of frameset
        """
        self._stored_frames[camera] = c_frame, d_map, frame_time

    def get_stored_frames(self, camera: str):
        """
        Retrieve frames currently sent for analysis
        :param camera: camera name
        :return:
        """
        c_frame, d_map, frame_time = self._stored_frames.get(camera)
        return c_frame, d_map, frame_time

    def convert_depth_map_to_image(self, d_map):
        """
        Colorize depth map using build in camera manager colorizer
        :param d_map: depth map
        :return: colorized image of a depth map
        """
        colorized_depth_frame = self._camera_manager.colorize_depth_frame(d_map)
        return colorized_depth_frame

    def calculate_fps(self, current_analysis_time):
        """
        Calculates average FPS for 10 frames
        :param current_analysis_time: instant analysis time for one frame
        """
        current_fps = 1 / current_analysis_time
        self._fps_counter.append(current_fps)
        if len(self._fps_counter) == 10:
            self._fps = np.average(self._fps_counter)
            self._fps_counter.clear()

    ##################
    # experiments part
    ##################
    @staticmethod
    def set_up_experiment():
        from experiments.utils.exp_setup import setup_experiment
        experiment = setup_experiment()
        return experiment

    def start_experiment(self):
        if not self._experiment_running:
            self._experiment.start_experiment()
            self._experiment_running = True

    #########################
    # after streaming is done
    #########################
    def stop_recording(self):
        # finishing with the videos
        if self._recording_running:
            print("Saving the video")
            for file in self._video_files.values():
                file.release()
            self._recording_running = False
            self._video_files = None
            print("Video saved")

    def stop_dlc(self):
        # cleaning up the dlc processes
        if self._dlc_running:
            for camera in self._multiprocessing:
                # finishing the process
                self._multiprocessing[camera]['process'].terminate()
                # closing all the Queues
                self._multiprocessing[camera]['input'].close()
                self._multiprocessing[camera]['output'].close()
            self._dlc_running = False
            self._multiprocessing = None
            self._start_time = None
            # writing database
            if self._data_output:
                self.create_dataframes()

    def stop_experiment(self):
        # stopping the experiment
        if self._experiment_running:
            self._experiment.stop_experiment()
            self._experiment_running = False
            self._experiment = self.set_up_experiment()

    def finish_streaming(self):
        """
        Clean up after ourselves
        """
        self.stop_experiment()
        self.stop_dlc()
        self.stop_recording()
        cv2.destroyAllWindows()

    #####################
    # working with pandas
    #####################
    def create_output(self):
        """
        Create lists to contain serialized skeletons
        """
        for camera in self.enabled_cameras:
            self._data_output[camera] = []

    def append_row(self, camera, index, animal_skeletons, experiment_status, experiment_trial, start_time=None):
        """
        Create a pd.Series for each frame from each camera with joints position and store it
        :param experiment_trial: current trial name
        :param experiment_status: current experiment status
        :param camera: camera name
        :param index: frame index
        :param animal_skeletons: skeletons for that frame
        :param start_time: (optional) starting time point for Time column
        """
        row = create_row(index, animal_skeletons, experiment_status, experiment_trial, start_time)
        self._data_output[camera].append(row)

    def create_dataframes(self):
        """
        Outputting dataframes to csv
        """
        for num, camera in enumerate(self._data_output):
            print("Saving database for device {}".format(camera))
            df = pd.DataFrame(self._data_output[camera])
            df.index.name = 'Frame'
            df.to_csv(OUT_DIR + '/DataOutput{}'.format(camera) + '-' + time.strftime('%d%m%Y-%H%M%S') + '.csv', sep=';')
            print("Database saved")

    ######
    # meta
    ######
    @staticmethod
    def greetings():
        from utils.configloader import EXP_NAME, EXP_ORIGIN
        print("This is DeepLabStream")
        print("Developed by: Jens Schweihoff and Matvey Loshakov")
        print(f'Initializing {EXP_ORIGIN.lower()} experiment: {EXP_NAME}...')

    def get_camera_manager(self):
        return self._camera_manager

    def get_video_files(self):
        return self._video_files

    def get_multiprocessing_tools(self):
        return self._multiprocessing

    def get_enabled_cameras(self):
        return self.enabled_cameras

    def get_connected_cameras(self):
        return self._camera_manager.get_connected_devices()

    def dlc_status(self):
        return self._dlc_running

    def experiment_status(self):
        return self._experiment_running

    def recording_status(self):
        return self._recording_running

    def get_fps(self):
        return self._fps

    def get_start_time(self):
        return self._start_time


# testing part
@click.command()
@click.option('--dlc-enabled', 'dlc_enabled', is_flag=True)
@click.option('--benchmark-enabled', 'benchmark_enabled', is_flag=True)
@click.option('--recording-enabled', 'recording_enabled', is_flag=True)
@click.option('--data-output-enabled', 'data_output_enabled', is_flag=True)
def start_deeplabstream(dlc_enabled, benchmark_enabled, recording_enabled, data_output_enabled):
    if not dlc_enabled and benchmark_enabled:
        print("Cannot benchmark with DLC turned off")
        print("Please enable DLC with --dlc-enabled flag")

    if not dlc_enabled and data_output_enabled:
        print("Cannot output data with DLC turned off")
        print("Please enable DLC with --dlc-enabled flag")

    # initializing DeepLabStream
    print("Your current config:")
    print("Resolution : {}".format(RESOLUTION))
    print("Framerate : {}".format(FRAMERATE))
    print("Output directory : {}".format(OUT_DIR))
    print("Use multiple cameras : {}".format(MULTI_CAM))
    print("DLC enabled: {}".format(dlc_enabled))
    print("Benchmarking enabled: {}".format(benchmark_enabled))
    print("Data output enabled: {}".format(data_output_enabled))
    print("Start with current config? (y/n)")
    if input().lower() != 'y':
        print("Please edit config and restart the script.")
        print("Exiting script...")
        sys.exit()
    print("Starting DeepLabStream manager")
    stream_manager = DeepLabStream()

    # starting streams
    print("Starting cameras with defined above streams")
    stream_manager.start_cameras(STREAMS, MULTI_CAM)

    if dlc_enabled:
        # starting DeepLabCut
        print("Starting DeepLabCut")
        stream_manager.set_up_multiprocessing()
        stream_manager.start_dlc()

    if benchmark_enabled:
        # benchmarking tools
        fps_data = []
        analysis_time_data = []
        whole_loop_time_data = []
        tracking_accuracy_counter = 0

        def describe_dataset(dataset, name):
            """
            Function to describe dataset and print out the results
            """
            average = np.average(dataset)
            print("Average {0} time {1:6.5f}".format(name, average))
            maximum = np.max(dataset)
            print("Maximum {0} time {1:6.5f}".format(name, maximum))
            minimum = np.min(dataset)
            print("Minimum {0} time {1:6.5f}".format(name, minimum))
            standart_deviation = np.std(dataset)
            print("Standard deviation {0} time {1:6.5f}".format(name, standart_deviation))

        def show_benchmark_statistics():
            """
            Outputting all stream benchmark statistics
            """
            analysis_full_time = time.time() - start_time
            print("Full analysis time {0:4.2f}".format(analysis_full_time))
            ##################################################################
            avg_fps = np.average(fps_data)
            print("Average FPS {0:4.2f}".format(avg_fps))
            frame_count = len(fps_data)
            print("Got total {0:.0f}".format(frame_count))
            tracking_accuracy = tracking_accuracy_counter / frame_count * 100
            print("Tracking accuracy {0:.3f}%".format(tracking_accuracy))
            ##################################################################
            describe_dataset(analysis_time_data, "analysis")
            describe_dataset(whole_loop_time_data, "whole_loop")

    if recording_enabled:
        stream_manager.start_recording()

    if data_output_enabled:
        stream_manager.create_output()

    got_first_analysed_frame = False

    while True:
        loop_time = time.time()  # start of the loop
        all_frames = stream_manager.get_frames()
        color_frames, depth_maps, infrared_frames = all_frames
        if recording_enabled:
            stream_manager.write_video(color_frames, stream_manager.frame_index)
        if dlc_enabled:
            ###########################################################
            # Analysis part
            # outputting the frames
            res_frames, res_time = stream_manager.get_analysed_frames()
            # inputting the frames
            stream_manager.input_frames_for_analysis(all_frames, stream_manager.frame_index)

            ###########################################################
            # Benchmarking part
            if res_time is not None:
                if benchmark_enabled and got_first_analysed_frame:
                    analysis_time_data.append(res_time)
            else:
                if benchmark_enabled and got_first_analysed_frame:
                    tracking_accuracy_counter += 1

            ###########################################################
            # streaming the stream
            if res_frames:
                if not got_first_analysed_frame and benchmark_enabled:
                    got_first_analysed_frame = True
                show_stream(res_frames)
        else:
            show_stream(color_frames)

        ###########################################################
        # finishing the loop
        stream_manager.frame_index += 1

        whole_loop = time.time() - loop_time
        current_fps = stream_manager.get_fps()
        if benchmark_enabled:
            if got_first_analysed_frame:
                fps_data.append(current_fps)
                whole_loop_time_data.append(whole_loop)

        # exit clauses
        if cv2.waitKey(1) & 0xFF == ord('q'):
            start_time = stream_manager.get_start_time()
            stream_manager.finish_streaming()
            if benchmark_enabled:
                print("Benchmark statistics:")
                show_benchmark_statistics()
            if recording_enabled:
                stream_manager.stop_recording()
            break

        if benchmark_enabled:
            if len(analysis_time_data) > 3000:
                start_time = stream_manager.get_start_time()
                stream_manager.finish_streaming()
                print("Benchmark statistics:")
                show_benchmark_statistics()
                if recording_enabled:
                    stream_manager.stop_recording()
                break
            elif got_first_analysed_frame:
                print("[{0}/3000] Benchmarking in progress".format(len(analysis_time_data)))

    if benchmark_enabled:
        model_parts = MODEL_NAME.split('_')
        if len(model_parts) == 3:
            short_model = model_parts[0] + '_' + model_parts[2]
        else:
            short_model = MODEL_NAME
        # the best way to save files
        np.savetxt(f'{OUT_DIR}/{short_model}_framerate_{FRAMERATE}_resolution_{RESOLUTION[0]}_{RESOLUTION[1]}.txt',
                   np.transpose([fps_data, whole_loop_time_data]))


if __name__ == '__main__':
    mp.freeze_support()
    cls()
    start_deeplabstream()<|MERGE_RESOLUTION|>--- conflicted
+++ resolved
@@ -6,30 +6,23 @@
 https://github.com/SchwarzNeuroconLab/DeepLabStream
 Licensed under GNU General Public License v3.0
 """
-import time
+import multiprocessing as mp
 import os
 import sys
-import multiprocessing as mp
+import time
 from importlib.util import find_spec
 
+import click
 import cv2
 import numpy as np
 import pandas as pd
-import click
-
-<<<<<<< HEAD
-from utils.configloader import RESOLUTION, FRAMERATE, OUT_DIR, MODEL_NAME,  MULTI_CAM, STACK_FRAMES, \
-    ANIMALS_NUMBER, STREAMS, STREAMING_SOURCE
-from utils.poser import load_deeplabcut, get_pose, find_local_peaks_new, calculate_skeletons
-from utils.plotter import plot_bodyparts, plot_metadata_frame
-=======
+
 from utils.generic import VideoManager, WebCamManager, GenericManager
 from utils.configloader import RESOLUTION, FRAMERATE, OUT_DIR, MODEL_NAME, MULTI_CAM, STACK_FRAMES, \
     ANIMALS_NUMBER, STREAMS, STREAMING_SOURCE, MODEL_ORIGIN
 from utils.plotter import plot_bodyparts, plot_metadata_frame
 from utils.poser import load_deeplabcut, load_dpk, load_dlc_live, get_pose, calculate_skeletons,\
     find_local_peaks_new, get_ma_pose
->>>>>>> 65c94cfe
 
 
 def create_video_files(directory, devices, resolution, framerate, codec):
@@ -283,27 +276,16 @@
         :param output_q: index and corresponding analysis
         """
 
-<<<<<<< HEAD
-        if MODEL_ORIGIN == 'DLC' or  MODEL_ORIGIN == 'MADLC':
-            from utils.poser import find_local_peaks_new
-=======
         if MODEL_ORIGIN in ('DLC', 'MADLC'):
->>>>>>> 65c94cfe
             config, sess, inputs, outputs = load_deeplabcut()
             while True:
                 if input_q.full():
                     index, frame = input_q.get()
                     if MODEL_ORIGIN == 'DLC':
                         scmap, locref, pose = get_pose(frame, config, sess, inputs, outputs)
-<<<<<<< HEAD
-                        #TODO: Remove once useless
+                        # TODO: Remove alterations to original
                         #peaks = find_local_peaks_new(scmap, locref, ANIMALS_NUMBER, config)
                         peaks = pose
-=======
-                        # TODO: Remove alterations to original
-                        peaks = find_local_peaks_new(scmap, locref, ANIMALS_NUMBER, config)
-                        # peaks = pose
->>>>>>> 65c94cfe
                     if MODEL_ORIGIN == 'MADLC':
                         peaks = get_ma_pose(frame, config, sess, inputs, outputs)
 
